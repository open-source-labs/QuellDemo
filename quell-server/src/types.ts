import type {
  GraphQLSchema,
  IntValueNode,
  FloatValueNode,
  StringValueNode,
  BooleanValueNode,
  EnumValueNode,
  OperationDefinitionNode,
  VariableDefinitionNode,
  FieldNode,
  FragmentSpreadNode,
  InlineFragmentNode,
  FragmentDefinitionNode,
  SchemaDefinitionNode,
  ScalarTypeDefinitionNode,
  ObjectTypeDefinitionNode,
  FieldDefinitionNode,
  InputValueDefinitionNode,
  InterfaceTypeDefinitionNode,
  UnionTypeDefinitionNode,
  EnumTypeDefinitionNode,
  EnumValueDefinitionNode,
  InputObjectTypeDefinitionNode,
  SchemaExtensionNode,
  ScalarTypeExtensionNode,
  ObjectTypeExtensionNode,
  InterfaceTypeExtensionNode,
  UnionTypeExtensionNode,
  EnumTypeExtensionNode,
  InputObjectTypeExtensionNode,
  DocumentNode,
  ExecutionResult,
} from 'graphql';

import { Response, Request } from 'express';

// QuellCache constructor parameters
export interface ConstructorOptions {
  schema: GraphQLSchema;
  cacheExpiration?: number;
  costParameters?: CostParamsType;
  redisPort: number;
  redisHost: string;
  redisPassword: string;
}

export interface IdCacheType {
  [queryName: string]: {
    [fieldName: string]: string | string[];
  };
}

export interface CostParamsType {
  maxCost: number;
  mutationCost: number;
  objectCost: number;
  scalarCost: number;
  depthCostFactor: number;
  maxDepth: number;
  ipRate: number;
}

export interface CustomError extends Error {
  log?: string;
  status?: number;
  msg?: string;
}

export interface ProtoObjType {
  // [key: string]: unknown;
<<<<<<< HEAD
  [key: string]: string | number | boolean | null | ProtoObjType;
=======
  [key: string]: string | boolean | number |null | ProtoObjType;
>>>>>>> ee937cbe
}

export interface FragsType {
  [fragName: string]: {
    [fieldName: string]: boolean;
  };
}

export interface MutationMapType {
  [mutationName: string]: string | undefined | ReturnType;
}

export interface QueryMapType {
  [queryName: string]: string | string[] | undefined;
}

export interface FieldsMapType {
  [typeName: string]: FieldsObjectType;
}

// Incomplete because not being used
export interface IdMapType {
  [fieldType: string]: unknown;
}

export interface ParseASTOptions {
  userDefinedID?: string | null;
}

/*
 * The argsObj is used to store arguments. It is only used if the argument node is one of the
 * valid nodes included in the ValidArgumentNodeType interface. It key will be the field name (string)
 * and value will be the 'value' property of the argument node. For the valid argument nodes, the
 * 'value' property will be a string, boolean, or null.
 */
export interface ArgsObjType {
  [fieldName: string]: string | boolean | null;
}

export interface AuxObjType {
  __type?: string | boolean | null;
  __alias?: string | boolean | null;
  __args?: ArgsObjType | null;
  __id?: string | boolean | null;
}

export interface FieldArgsType {
  [fieldName: string]: AuxObjType;
}

/*
 * Types of arguments that Quell is able to cache
 */
export type ValidArgumentNodeType =
  | IntValueNode
  | FloatValueNode
  | StringValueNode
  | BooleanValueNode
  | EnumValueNode;
// Excludes the following types:
// | VariableNode
// | NullValueNode
// | ListValueNode
// | ObjectValueNode

export interface FieldsObjectType {
  [fieldName: string]: string | boolean | null | ArgsObjType | null;
}

export interface FieldsValuesType {
  [fieldName: string]: boolean;
}

export interface GQLResponseType {
  [key: string]: unknown;
}

export type GQLNodeWithDirectivesType =
  | OperationDefinitionNode
  | VariableDefinitionNode
  | FieldNode
  | FragmentSpreadNode
  | InlineFragmentNode
  | FragmentDefinitionNode
  | SchemaDefinitionNode
  | ScalarTypeDefinitionNode
  | ObjectTypeDefinitionNode
  | FieldDefinitionNode
  | InputValueDefinitionNode
  | InterfaceTypeDefinitionNode
  | UnionTypeDefinitionNode
  | EnumTypeDefinitionNode
  | EnumValueDefinitionNode
  | InputObjectTypeDefinitionNode
  | SchemaExtensionNode
  | ScalarTypeExtensionNode
  | ObjectTypeExtensionNode
  | InterfaceTypeExtensionNode
  | UnionTypeExtensionNode
  | EnumTypeExtensionNode
  | InputObjectTypeExtensionNode;
export interface QueryObject {
  [query: string]: QueryFields;
}

export interface QueryFields {
  __id: string | null;
  __type: string;
  __alias: string | null;
  __args: null | Argument;
  // key can either be a field (ie. id, name) which would then have value of boolean
  // key can also be another QueryFields
  // null, string, and Argument are add'l types due to string index rules
  [key: string]: QueryFields | string | null | Argument | boolean;
}

interface Argument {
  [arg: string]: string | boolean;
}

export interface MapType {
  [query: string]: string | undefined;
}

export interface DatabaseResponseDataRaw {
  data: TypeData;
}

export interface TypeData {
  [type: string]: string | Type | Type[];
}

export interface Type {
  id?: string;
  name?: string;
  [type: string]: Type | Type[] | string | undefined;
  [index: number]: Type | Type[] | string | undefined;
}

export interface MergedResponse {
  [key: string]: Data | Data[] | boolean | MergedResponse[] | MergedResponse;
}

export interface DataResponse {
  [key: string]: Data | Data[];
}

export interface Data {
  [key: string]: DataField[] | string | number | Data | Data[];
}

interface DataField {
  [key: string]: string;
}

export type MutationTypeFieldsType = {
  [key: string]: string | MutationTypeFieldsType | MutationTypeFieldsType[];
};

export type QueryTypeFieldsType = {
  [key: string]:
    | string
    | QueryTypeFieldsType
    | QueryTypeFieldsType[]
    | undefined;
};

export type TypeMapFieldsType = {
  [key: string]: string | TypeMapFieldsType | TypeMapFieldsType[];
};

export type ItemFromCacheType = {
  [key: string]: any;
};

export type PropsFilterType = {
  [k: string]: null | string | PropsFilterType;
};

export type RedisOptionsType = {
  getStats: boolean;
  getKeys: boolean;
  getValues: boolean;
};

export type RedisStatsType = {
  server: { name: string; value?: string }[];
  client: { name: string; value?: string }[];
  memory: { name: string; value?: string }[];
  stats: { name: string; value?: string }[];
};
export type ServerErrorType = {
  log: string;
  status: number;
  message: { err: string };
};

export type ResponseDataType = {
  [k: string]: string | ResponseDataType | ResponseDataType[];
};

// Response Parameter Types:
interface CostOptionsType {
  maxDepth?: number;
  maxCost?: number;
  ipRate?: number;
}

export interface RequestBodyType {
  query?: string;
  costOptions?: CostOptionsType;
}

// AST:
export interface ParsedASTType {
  proto: ProtoObjType;
  operationType: string;
  frags: FragsType;
}

export type ReturnType = string | string[] | undefined;

export type FieldType = {
  name: string;
  type: {
    name: string;
    ofType: {
      name: string;
    };
  };
};

export type RedisValue = string | null | void;

export interface RequestType extends Request {
  body: RequestBodyType;
}

// export interface ResLocals {
//   AST?: DocumentNode;
//   parsedAST?: ParsedASTType;
//   queryResponse?: ExecutionResult | RedisValue;
//   redisStats?: RedisStatsType;
//   queryErr?: ServerErrorType;
//   redisValues?: (string | null)[];
//   redisKeys?: string[];
// }

export interface ResLocals extends Response {
  AST?: DocumentNode;
  parsedAST?: ParsedASTType;
  queryResponse?: ExecutionResult | RedisValue;
  redisStats?: RedisStatsType;
  queryErr?: ServerErrorType;
  redisValues?: (string | null)[];
  redisKeys?: string[];
}

export interface CustomResponse extends Response {
  locals: ResLocals;
}

export interface FieldKeyValue {
  [key: string]: string;
}<|MERGE_RESOLUTION|>--- conflicted
+++ resolved
@@ -68,11 +68,7 @@
 
 export interface ProtoObjType {
   // [key: string]: unknown;
-<<<<<<< HEAD
   [key: string]: string | number | boolean | null | ProtoObjType;
-=======
-  [key: string]: string | boolean | number |null | ProtoObjType;
->>>>>>> ee937cbe
 }
 
 export interface FragsType {
