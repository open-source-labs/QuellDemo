const redis = require('redis');
const { parse } = require('graphql/language/parser');
const { visit, BREAK } = require('graphql/language/visitor');
const { graphql, GraphQLError } = require('graphql');
const e = require('express');
// const { PlaylistRemove } = require('@mui/icons-material');

const defaultCostParams = {
  maxCost: 50, // maximum cost allowed before a request is rejected
  mutationCost: 5, // cost of a mutation
  objectCost: 2, // cost of retrieving an object
  scalarCost: 1, // cost of retrieving a scalar
  depthCostFactor: 1.5, // multiplicative cost of each depth level
  depthMax: 10, //depth limit parameter
  ipRate: 3 // requests allowed per second
}

const idCache = {}


class QuellCache {
  // default expiry time is 14 days in milliseconds
    constructor(schema, redisPort, cacheExpiration = 1209600000, costParameters = defaultCostParams, idCache) {
      this.idCache = idCache
      this.schema = schema;
      this.costParameters = Object.assign(defaultCostParams, costParameters);
      this.depthLimit = this.depthLimit.bind(this);
      this.costLimit = this.costLimit.bind(this);
      this.rateLimiter = this.rateLimiter.bind(this);
      this.queryMap = this.getQueryMap(schema);
      this.mutationMap = this.getMutationMap(schema);
      this.fieldsMap = this.getFieldsMap(schema);
      this.idMap = this.getIdMap();
      this.cacheExpiration = cacheExpiration;
      this.redisReadBatchSize = 10;
      this.redisCache = redis.createClient({ socket: {port: redisPort, host: 'redis-13680.c8.us-east-1-3.ec2.cloud.redislabs.com'}, password: '6uVbPwQU1rWm9cScHQU8YasjZ2lHeO8q'});
    this.query = this.query.bind(this);
    this.parseAST = this.parseAST.bind(this);
    this.clearCache = this.clearCache.bind(this);
    this.buildFromCache = this.buildFromCache.bind(this);
    this.generateCacheID = this.generateCacheID.bind(this);
    this.updateCacheByMutation = this.updateCacheByMutation.bind(this);
    this.deleteCacheById = this.deleteCacheById.bind(this);
    this.getStatsFromRedis = this.getStatsFromRedis.bind(this);
    this.getRedisInfo = this.getRedisInfo.bind(this);
    this.getRedisKeys = this.getRedisKeys.bind(this);
    this.getRedisValues = this.getRedisValues.bind(this);
    this.joinResponses  = this.joinResponses.bind(this);
    this.redisCache.connect()
      .then(() => {
        console.log('Connected to redisCache');
      });
  
  }

  async rateLimiter (req, res, next) {
    const ip = req.ip;
     const now = Math.floor(Date.now() / 1000);
     const ipKey = `${ip}:${now}`;

     this.redisCache.incr(ipKey, (err, count) => {
      if (err) {
        console.error(err);
        // return res.status(500).send('Internal Server Error');
        return next('Internal Server Error in redis :(')
      }

      this.redisCache.expire(ipKey, 1);
      return next();
    });

    const calls = await this.getFromRedis(ipKey);

    if (calls > this.costParameters.ipRate) {
      console.log('TOO MANY REQUESTS:!!!!!!!!!! STOP THE MADNESS!!!!');
      return next('EREROR');  
    }
    
    return next();
  } 

  /**
   * The class's controller method. It:
   *    - reads the query string from the request object,
   *    - tries to construct a response from cache,
   *    - reformulates a query for any data not in cache,
   *    - passes the reformulated query to the graphql library to resolve,
   *    - joins the cached and uncached responses,
   *    - decomposes and caches the joined query, and
   *    - attaches the joined response to the response object before passing control to the next middleware.
   *  @param {Object} req - Express request object, including request body with GraphQL query string
   *  @param {Object} res - Express response object, will carry query response to next middleware
   *  @param {Function} next - Express next middleware function, invoked when QuellCache completes its work
   */
  async query(req, res, next) {
<<<<<<< HEAD
    console.log('NEW QUERY >>>>  ', Date());

    this.redisCache.keys('*')
      .then((response) => {
        console.log('REDIS KEYS: ', response);
        this.redisCache.mGet(response)
        .then((response) => {
          console.log('REDIS VALUES: ', response);
          })
        .catch((err) => {
          // console.log('Error inside get keys', err);
          return next(err);
        });
        })
      .catch((err) => {
        // console.log('Error inside get keys', err);
        return next(err);
      });

=======
    console.log(Date());
    //  console.log('in query');
>>>>>>> ffd80873
    
    // handle request without query
    if (!req.body.query) {
      return next({err: 'Error: no GraphQL query found on request body'});
    }
    // retrieve GraphQL query string from request object;
    const queryString = req.body.query;
    // console.log('QueryString before AST; queryString:', queryString);

    // create abstract syntax tree with graphql-js parser
    //if depth limit was implemented, then we don't need to run parse again and instead grab from res.locals.
    const AST = res.locals.AST ? res.locals.AST : parse(queryString);
    // console.log('QueryString after being parsed into an AST, AST:', AST);
    // create response prototype, and operation type, and fragments object
    // the response prototype is used as a template for most operations in quell including caching, building modified requests, and more
    const { proto, operationType, frags } = res.locals.parsedAST ? res.locals.parsedAST : this.parseAST(AST);

    console.log('ProtoObject from from parseAST, line 69ish, proto', proto);
    console.log('operationtype from parseAST, operationType:', operationType);
    console.log('frags Obj from parseAST, frags:', frags);
    

    // pass-through for queries and operations that QuellCache cannot handle
    if (operationType === 'unQuellable') {
      graphql({ schema: this.schema, source: queryString })
        .then((queryResult) => {
          // console.log("Checking Query Result: ", queryResult)
          res.locals.queryResponse = queryResult;
          return next();
        })
        .catch((error) => {
          return next('graphql library error: ', error);
        });

      /*
       * we can have two types of operation to take care of
       * MUTATION OR QUERY
       */
      
    } else if (operationType === 'noID'){
      graphql({ schema: this.schema, source: queryString })
      .then((queryResult) => {
        // console.log('query result if operationType noID');
        res.locals.queryResponse = queryResult;
        return next();
      })
      .catch((error) => {
        // console.log('error caught when operationType is noID');
        return next('graphql library error: ', error);
      });
      console.log('queryString', queryString);
      let redisValue = await this.getFromRedis(queryString);
      // console.log("here's redis value:", redisValue)
      if(redisValue != null){
        // console.log('redisValue isnt null');
        redisValue = JSON.parse(redisValue);
        res.locals.queryResponse = redisValue; //
        return next();
      }else{
        graphql({ schema: this.schema, source: queryString })
        .then((queryResult) => {
          res.locals.queryResponse = queryResult;
          console.log('writing queryResult to cache line 100-ish');
          this.writeToCache(queryString, queryResult);
          return next();
        })
        .catch((error) => {
          return next('graphql library error: ', error);
        });
      }
    
    } else if (operationType === 'mutation') {
      console.log('operationType is a mutation');
      let mutationQueryObject;
      let mutationName;
      let mutationType;
     // console.log('this.mutationMap:', this.mutationMap)
      for (let mutation in this.mutationMap) {
        if (proto.hasOwnProperty(mutation)) {
          mutationName = mutation;
          mutationType = this.mutationMap[mutation];
          mutationQueryObject = proto[mutation];
          break;
        }
      }

      graphql({ schema: this.schema, source: queryString })
        .then((databaseResponse) => {
          // if redis needs to be updated, write to cache and send result back, we don't need to wait untill writeToCache is finished
          res.locals.queryResponse = databaseResponse;
          // console.log('databaseResponse exists, line 126-ish')

          if (mutationQueryObject) {
            // console.log('updating cache with mutation');
            this.updateCacheByMutation(
              databaseResponse,
              mutationName,
              mutationType,
              mutationQueryObject
            );
          }
          return next();
        })
        .catch((error) => {
          // console.log('error caught in graphql database response');
          return next('graphql library error: ', error);
        });
    } else {
      // if QUERY
      console.log('type is query, else case of Query func, line 144-ish')
      // combines fragments on prototype so we can access fragment values in cache
      const prototype =
        Object.keys(frags).length > 0
          ? this.updateProtoWithFragment(proto, frags)
          : proto;
      // list keys on prototype as reference for buildFromCache
      const prototypeKeys = Object.keys(prototype);
      console.log('prototypeKeys: ', prototypeKeys);
      // check cache for any requested values
      // modifies prototype to track any values not in the cache
      const cacheResponse = await this.buildFromCache(prototype, prototypeKeys);
      console.log("cacheResponse from build from cache:", cacheResponse)
      // console.log("cacheResponse from build from cache:", cacheResponse.data.artist.albums)
      let mergedResponse;
      // create object of queries not found in cache, to create gql string
      console.log('PROTOTYPE for queryObj: ', prototype);
      const queryObject = this.createQueryObj(prototype);
      // console.log('QUERYOBJ: ', queryObject);
      // if cached response is incomplete, reformulate query, handoff query, join responses, and cache joined responses
      // console.log('createdQueryObj:', queryObject)

      // this conditional will always be truthy given the structure of the queryObject
      if (Object.keys(queryObject).length > 0) {
        // the query string we send to GraphQL does not need any information found in the cache, so we create a new one
        const newQueryString = this.createQueryStr(queryObject, operationType);
        // console.log('Just before graphql looks for a DB response with this.schema and a newQueryString')
        // console.log('newQueryString:', newQueryString);
        graphql({ schema: this.schema, source: newQueryString })
          .then(async (databaseResponseRaw) => {
            // databaseResponse must be parsed in order to join with cacheResponse before sending back to user
            // console.log('inside GQL query, raw database response:', databaseResponseRaw)
            const databaseResponse = JSON.parse(
              JSON.stringify(databaseResponseRaw)
            );
            // iterate over the keys in cacheresponse data to see if the cache has any data
            let cacheHasData = false;
            for (const key in cacheResponse.data) {
              if (Object.keys(cacheResponse.data[key]).length > 0) {
                cacheHasData = true;
              }
            }
            // console.log('cache response: ')
            // console.log(cacheResponse);
            // join uncached and cached responses, if cache does not have data then just use the database response
            mergedResponse = cacheHasData
              ? this.joinResponses(
                  cacheResponse.data,
                  databaseResponse.data,
                  prototype
                )
              : databaseResponse;
            //   console.log('merged response: ')
            // console.log(mergedResponse);
            console.log('calling normalize for cache on line 190ish');
            let currName = 'string it should not be again';
            const successfulCache = await this.normalizeForCache(
              mergedResponse.data,
              this.queryMap,
              prototype, currName
            );
            mergedResponse.cached = false;
            // console.log('after SuccessfulCache has been normalized, sending merged response');
            res.locals.queryResponse = { ...mergedResponse };
            return next();
          })
          .catch((error) => {
            // console.log('error present when queryObj.keys has a length greater than 0, inside else case:')
            console.log('error', error);
            return next('graphql library error: ', error);
          });
      } else {

        // if queryObject is empty, there is nothing left to query, can directly send information from cache
        // console.log('Returning response and saving it to res.locals, if query obj is empty, then all data is in cache');
        cacheResponse.cached = true;
        res.locals.queryResponse = { ...cacheResponse };
        return next();
      }
    }
  }


      updateIdCache(objName, key, currName) {
        //update ID cache under key of currName
        if (!idCache[currName]) {
          idCache[currName] = {};
        }
        idCache[currName][objName] = key;
        // idCache[objName] = key;
      }

      // checkIdCache(objName) {
      //   return idCache[objName];
      // } 





/**
 * parseAST traverses the abstract syntax tree depth-first to create a template for future operations, such as
 * request data from the cache, creating a modified query string for additional information needed, and joining cache and database responses
 * @param {Object} AST - an abstract syntax tree generated by gql library that we will traverse to build our prototype
 * @param {Object} options - a field for user-supplied options, not fully integrated
 * RETURNS prototype, operationType, and frags object
*/

 parseAST(AST, options = { userDefinedID: null }) { //options = { userDefinedID: null }
    // console.log('Inside parseAST :', AST)
    // console.log('Inside parseAST')
    // initialize prototype as empty object
    // information from AST is distilled into the prototype for easy access during caching, rebuilding query strings, etc.
    const proto = {};
    const frags = {};

    // will be query, mutation, subscription, or unQuellable
    let operationType = '';

    // initialize stack to keep track of depth first parsing path
    const stack = [];

    // tracks arguments, aliases, etc. for specific fields
    // eventually merged with prototype object
    const fieldArgs = {};

    // extract userDefinedID from options object, if provided
    const userDefinedID = options.userDefinedID;

    /**
     * visit is a utility provided in the graphql-JS library. It performs a
     * depth-first traversal of the abstract syntax tree, invoking a callback
     * when each SelectionSet node is entered. That function builds the prototype.
     * Invokes a callback when entering and leaving Field node to keep track of nodes with stack
     *
     * Find documentation at:
     * https://graphql.org/graphql-js/language/#visit
     */
    visit(AST, {
      enter(node) {
        // console.log('inside visit')
        // console.log('node:', node);
        //cannot cache directives, return as unquellable
        if (node.directives) {
          if (node.directives.length > 0) {
            console.log('node.directives exist, returning unQuellable');
            operationType = 'unQuellable';
            return BREAK;
          }
        }
      },
      OperationDefinition(node) {
        // console.log("Checking Op Definition Node: ", node);
        //cannot cache subscriptions, return as unquellable
        operationType = node.operation;
        if (node.operation === 'subscription') {
          operationType = 'unQuellable';
          return BREAK;
        }
      },
      // set-up for fragment definition traversal
      FragmentDefinition(node) {
        // console.log("Inside Fragment Definition :",  node)
        // update stack for path tracking
        stack.push(node.name.value);


        // extract base-level fields in the fragment into frags object
        // const fragName = node.typeCondition.name.value.toLowerCase() + "s"; //this returns albums
        const fragName = node.name.value; //this returns albumFragment
        // console.log('fragName should be albumFragment:', node.name.value);
        // console.log('fragName should be album:', node.typeCondition.name.value);
        

        frags[fragName] = {}; //adding fragName to frags object as an empty object
        for (let i = 0; i < node.selectionSet.selections.length; i++) {
          frags[fragName][
              node.selectionSet.selections[i].name.value
            ] = true;
          }
        },
      Field: {
        enter(node) {
          // console.log('inside Field in parseAST, current node:', node);
          // console.log('frags:', frags);

          // return introspection queries as unQuellable to not cache them
          // "__keyname" syntax is later used for Quell's field-specific options, though this does not create collision with introspection
          if (node.name.value.includes('__')) {
            // console.log('node.name includes "__", operation is unQuellable')
            operationType = 'unQuellable';
            return BREAK;
          }

          //if node.name.value === frags name, need to map this into the...?

          // populates argsObj from current node's arguments
          // generates uniqueID
          const argsObj = {};

          // auxillary object for storing arguments, aliases, field-specific options, and more
          // query-wide options should be handled on Quell's options object
          const auxObj = {
            __id: null,
          };
          node.arguments.forEach((arg) => {
            // console.log('inside nodeargs forEach in field, arg:', arg)
            const key = arg.name.value;
            // pass variables through
            if (arg.value.kind === 'Variable' && operationType === 'query') {
              // console.log('args.value.kind is Variable and operationType is query, operation is unQuellable');
              operationType = 'unQuellable';
              return BREAK;
            }

            // assign args to argsObj, skipping field-specific options ('__') provided as arguments
            if (!key.includes('__')) {
              argsObj[key] = arg.value.value;
              // console.log('argsObj when key doesnt include __, argsObj:', argsObj);
            }

            // identify uniqueID from args, options
            // assigns ID as userDefinedID if one is supplied on options object
            // note: do not use key.includes('id') to avoid assigning fields such as "idea" or "idiom" as uniqueID
            if (userDefinedID ? key === userDefinedID : false) {
              auxObj.__id = arg.value.value;
            } else if (
              key === 'id' ||
              key === '_id' ||
              key === 'ID' ||
              key === 'Id'
            ) {
              auxObj.__id = arg.value.value;
            }

          });

          

          // gather auxillary data such as aliases, arguments, query type, and more to append to the prototype for future reference

          const fieldType = node.alias ? node.alias.value : node.name.value;

          auxObj.__type = node.name.value.toLowerCase();

          auxObj.__alias = node.alias ? node.alias.value : null;

          auxObj.__args = Object.keys(argsObj).length > 0 ? argsObj : null;

         // adds auxObj fields to prototype, allowing future access to type, alias, args, etc.
         fieldArgs[fieldType] = {
          ...argsObj[fieldType],
          ...auxObj,
        };

        // console.log('fieldArgs before leaving:', fieldArgs);
          // add value to stacks to keep track of depth-first parsing path
          stack.push(fieldType);
        },
        leave() {
          // console.log('stack before leaving Field', stack)
          // console.log('fieldArgs before leaving in Field Leave():', fieldArgs);
          // pop stacks to keep track of depth-first parsing path
          stack.pop();
          // console.log('stack after leaving Field', stack)
        },
      },
      SelectionSet: {
        // selection sets contain all of the sub-fields
        // iterate through the sub-fields to construct fieldsObject
        enter(node, key, parent, path, ancestors) {
          // console.log('Inside SelectionSet');

          /* Exclude SelectionSet nodes whose parents' are not of the kind
           * 'Field' to exclude nodes that do not contain information about
           *  queried fields.
           */
          if (parent.kind === 'Field') {
            const fieldsValues = {};

            //this fragment variable keeps track of whether or not the current node is a FragmentSpread.
            //it should reset back to false when traversing a new node.
            let fragment = false;
            for (let field of node.selections) {
              // console.log('its field time:', field);
              if (field.kind === 'FragmentSpread') fragment = true;
              // sets any fields values to true, unless it is a nested object (ie has selectionSet)
              if (!field.selectionSet) fieldsValues[field.name.value] = true;
            }
            // if ID was not included on the request then the query will not be included in the cache, but the request will be processed
            // AND if current node is NOT a fragment.
            if (
              !fieldsValues.hasOwnProperty('id') &&
              !fieldsValues.hasOwnProperty('_id') &&
              !fieldsValues.hasOwnProperty('ID') &&
              !fieldsValues.hasOwnProperty('Id') &&
              !fragment
            ) {
              // console.log('inside if no id present in fieldsValues');
              operationType = 'noID';
              return BREAK;
            }


            // place current fieldArgs object onto fieldsObject so it gets passed along to prototype
            // fieldArgs contains arguments, aliases, etc.
            
            // console.log("Before reassigning fieldsObject, fieldsValue: ", fieldsValues)
            // console.log("Before reassigning fieldsObject, fieldArgs: ", fieldArgs)
            const fieldsObject = {
              ...fieldsValues,
              ...fieldArgs[stack[stack.length - 1]],
            };
            // console.log("Before reassigning fieldsObject: ", fieldsObject)

            // loop through stack to get correct path in proto for temp object;
            // console.log('Before stack.reduce', stack);
            // console.log('also before stack.reduce, proto', proto);
            // console.log('also before stack.reduce, fieldsObj', fieldsObject);
            // console.log('also before stack.reduce, fieldsArgs', fieldArgs);
            stack.reduce((prev, curr, index) => {
              return index + 1 === stack.length // if last item in path
                ? (prev[curr] = { ...fieldsObject }) //set value
                : (prev[curr] = prev[curr]); // otherwise, if index exists, keep value
            }, proto);
            // console.log('proto after stack.reduce, proto:', proto);
          }
        },
        leave() {
          // pop stacks to keep track of depth-first parsing path
          stack.pop();
        },
      },
    }); 
    return { proto, operationType, frags };
  };


  /**
   * updateProtoWithFragment takes collected fragments and integrates them onto the prototype where referenced
   * @param {Object} protoObj - prototype before it has been updated with fragments
   * @param {Object} frags - fragments object to update prototype with
   * RETURNS updated prototype
   */
  updateProtoWithFragment(protoObj, frags) {
    console.log('updating proto with frags, protoObj:', protoObj);
    console.log('inside updateProtoWithFragment')
    if (!protoObj) return;

    //PROBLEM: RECURSING WITHOUT ACTUALLY DOING ANYTHING???

    for (let key in protoObj) {
      console.log('inside forLoop, current key:', key);
      // if nested field, recurse
      if (typeof protoObj[key] === 'object' && !key.includes('__')) {
        console.log('Recursively calling update with key and frags, ProtoObj[key]:', protoObj[key]);
        console.log('frags:', frags);
        protoObj[key] = this.updateProtoWithFragment(protoObj[key], frags);
      }

      // if field is a reference to a fragment, add fragment to field in place of the reference to the fragment
      if (frags.hasOwnProperty(key)) {
        // console.log('adding fragment to field in protoObj, deleting key from protoObj')
        // console.log('protoObj pre deletion/addition, protoObj;', protoObj);
        protoObj = { ...protoObj, ...frags[key] };
        delete protoObj[key];
        // console.log('protoObj post, protoObj:', protoObj);
      }
    }

    return protoObj;
  }

  /**
   * createRedisKey creates key based on field name and argument id and returns string or null if key creation is not possible
   * @param {Object} mutationMap -
   * @param {Object} proto -
   * @param {Object} protoArgs -
   * returns redisKey if possible, e.g. 'Book-1' or 'Book-2', where 'Book' is name from mutationMap and '1' is id from protoArgs
   * and isExist if we have this key in redis
   *
   */
  async createRedisKey(mutationMap, proto) {
    console.log('creating Redis Key');
    let isExist = false;
    let redisKey;
    let redisValue = null;
    for (const mutationName in proto) {
      // proto.__args
      // mutation { country { id: 123, name: 'asdlkfasldkfa' } }
      const mutationArgs = protoArgs[mutationName];
      redisKey = mutationMap[mutationName];
      for (const key in mutationArgs) {
        let identifier = null;
        if (key === 'id' || key === '_id') {
          identifier = mutationArgs[key];
          redisKey = mutationMap[mutationName] + '-' + identifier;
          isExist = await this.checkFromRedis(redisKey);
          console.log('isExist:', isExist);
          if (isExist) {
            console.log('redis key line 546ish: ' + redisKey)
            redisValue = await this.getFromRedis(redisKey);
            redisValue = JSON.parse(redisValue);
            // combine redis value and protoArgs
            let argumentsValue;
            for (let mutationName in protoArgs) {
              // change later, now we assume that we have only one mutation
              argumentsValue = protoArgs[mutationName];
            }
            redisValue = this.updateObject(redisValue, argumentsValue);
          }
        }
      }
    }
    return { redisKey, isExist, redisValue };
  }

  /**
   * checkFromRedis reads from Redis cache and returns a promise.
   * @param {String} key - the key for Redis lookup
   */
  checkFromRedis(key) {
    console.log('checking with Redis');
    
    return this.redisCache.exists(key, (error, result) =>
        error ? reject(error) : resolve(result)
      );
  }

  execRedisRunQueue(redisRunQueue) {
    // console.log('inside execRedisRunQueue');
    return redisRunQueue.exec((error, result) =>
        error ? reject(error) : resolve(result)
      )}
  

  /**
   * getFromRedis reads from Redis cache and returns a promise (Redis v4 natively returns a promise).
   * @param {String} key - the key for Redis lookup
   */
  getFromRedis(key) {
    if (typeof key !== 'string' || key === undefined) return;
    const lowerKey = key.toLowerCase();
    // const lowerKey = key;
    console.log('in getFromRedis, here is key:', key)
    // console.log('inside get from redis');
    // console.log(this.redisCache)
    return this.redisCache.get(lowerKey, (error, result) =>
        error ? reject(error) : resolve(result)
      );
    };

  /**
   *  getMutationMap generates a map of mutation to GraphQL object types. This mapping is used
   *  to identify references to cached data when mutation occurs.
   */
  getMutationMap(schema) {
    // console.log('inside getMutationMap');
    const mutationMap = {};
    // get object containing all root mutations defined in the schema
    const mutationTypeFields = schema._mutationType._fields;
    // if queryTypeFields is a function, invoke it to get object with queries
    const mutationsObj =
      typeof mutationTypeFields === 'function'
        ? mutationTypeFields()
        : mutationTypeFields;
    for (const mutation in mutationsObj) {
      // get name of GraphQL type returned by query
      // if ofType --> this is collection, else not collection
      let returnedType;
      if (mutationsObj[mutation].type.ofType) {
        returnedType = [];
        returnedType.push(mutationsObj[mutation].type.ofType.name);
      }
      if (mutationsObj[mutation].type.name) {
        returnedType = mutationsObj[mutation].type.name;
      }
      mutationMap[mutation] = returnedType;
    }

    return mutationMap;
  }

  /**
   *  getQueryMap generates a map of queries to GraphQL object types. This mapping is used
   *  to identify and create references to cached data.
   */
  getQueryMap(schema) {
    // console.log('inside getQueryMap');
    const queryMap = {};
    // get object containing all root queries defined in the schema
    const queryTypeFields = schema._queryType._fields;
    // if queryTypeFields is a function, invoke it to get object with queries
    const queriesObj =
      typeof queryTypeFields === 'function'
        ? queryTypeFields()
        : queryTypeFields;
    // console.log('queriesObj: ', queriesObj);
    for (const query in queriesObj) {
      // get name of GraphQL type returned by query
      // if ofType --> this is collection, else not collection
      let returnedType;
      if (queriesObj[query].type.ofType) {
        returnedType = [];
        returnedType.push(queriesObj[query].type.ofType.name);
      }
      if (queriesObj[query].type.name) {
        returnedType = queriesObj[query].type.name;
      }
      queryMap[query] = returnedType;
    }

    return queryMap;
  }

  /**
   * getFieldsMap generates of map of fields to GraphQL types. This mapping is used to identify
   * and create references to cached data.
   */
  getFieldsMap(schema) {
    // console.log('inside getFieldsMap');
    const fieldsMap = {};
    const typesList = schema._typeMap;

    // console.log('this is typeList:', typesList);

    const builtInTypes = [
      'String',
      'Int',
      'Float',
      'Boolean',
      'ID',
      'Query',
      '__Type',
      '__Field',
      '__EnumValue',
      '__DirectiveLocation',
      '__Schema',
      '__TypeKind',
      '__InputValue',
      '__Directive',
    ];
    // exclude built-in types
    const customTypes = Object.keys(typesList).filter(
      (type) => !builtInTypes.includes(type) && type !== schema._queryType.name
    );
    // loop through types
    for (const type of customTypes) {
      const fieldsObj = {};
      let fields = typesList[type]._fields;
      if (typeof fields === 'function') fields = fields();
      for (const field in fields) {
        const key = fields[field].name;
        const value = fields[field].type.ofType
          ? fields[field].type.ofType.name
          : fields[field].type.name;
        fieldsObj[key] = value;
      }
      // place assembled types on fieldsMap
      fieldsMap[type] = fieldsObj;
    }
    return fieldsMap;
  }

  getIdMap() {
    // console.log('inside getIdMap');
    const idMap = {};
    for (const type in this.fieldsMap) {
      const userDefinedIds = [];
      const fieldsAtType = this.fieldsMap[type];
      for (const key in fieldsAtType) {
        if (fieldsAtType[key] === 'ID') userDefinedIds.push(key);
      }
      idMap[type] = userDefinedIds;
    }
    return idMap;
  }

  /**
   * Toggles to false all values in a nested field not present in cache so that they will
   * be included in the reformulated query.
   * @param {Object} proto - The prototype or a nested field within the prototype
   */
  toggleProto(proto) {
    // console.log('inside toggleProto');
    if (proto === undefined) return proto;
    for (const key in proto) {
      if (Object.keys(proto[key]).length > 0) this.toggleProto(proto[key]);
      else proto[key] = false;
    }
    return proto;
  }

  /**
   * buildFromCache finds any requested information in the cache and assembles it on the cacheResponse
   * uses the prototype as a template for cacheResponse, marks any data not found in the cache on the prototype for future retrieval from database
   * @param {String} key - unique id under which the cached data will be stored
   * @param {Object} item - item to be cached
   * RETURNS cacheResponse, mutates prototype
   */
  async buildFromCache(
    prototype,
    prototypeKeys,
    itemFromCache = {},
    firstRun = true,
    subID = false
  ) {
    // console.log('inside buildFromCache');
    for (let typeKey in prototype) {
      // if current key is a root query, check cache and set any results to itemFromCache
      if (prototypeKeys.includes(typeKey)) {
        let cacheID = subID
          ? subID
          : this.generateCacheID(prototype[typeKey]);
        // console.log('prototype and prototype[typekey:')
        // console.log(prototype)
        // console.log(prototype[typeKey])
        const keyName = prototype[typeKey].__args.name
        if (idCache[keyName] && idCache[keyName][cacheID]) {
          cacheID = idCache[keyName][cacheID]
        }
        const test = cacheID.charAt(0).toUpperCase() + cacheID.slice(1);
        if (idCache[keyName] && idCache[keyName][test]) {
          cacheID = idCache[keyName][test]
        }
        console.log('in buildfromcache, cacheID:', cacheID)
        const cacheResponse = await this.getFromRedis(cacheID);
        console.log('cacheResponse from getFromRedis:')
        console.log(cacheResponse);
        itemFromCache[typeKey] = cacheResponse ? JSON.parse(cacheResponse) : {};

        console.log(itemFromCache[typeKey])
      }

      // if itemFromCache at the current key is an array, iterate through and gather data
      if (Array.isArray(itemFromCache[typeKey])) {
        let redisRunQueue = this.redisCache.multi();
        let cachedTypeKeyArrLength = itemFromCache[typeKey].length;
        for (let i = 0; i < cachedTypeKeyArrLength; i++) {
          const currTypeKey = itemFromCache[typeKey][i];

          if (i !== 0 && i % this.redisReadBatchSize === 0) {
            this.execRedisRunQueue(redisRunQueue);
            redisRunQueue = this.redisCache.multi();
          }
          redisRunQueue.get(currTypeKey.toLowerCase(), (err, cacheResponse) => {
            let tempObj = {};

            if (cacheResponse) {
              const interimCache = JSON.parse(cacheResponse);
              for (const property in prototype[typeKey]) {
                // if property exists, set on tempObj
                if (
                  interimCache.hasOwnProperty(property) &&
                  !property.includes('__')
                ) {
                  tempObj[property] = interimCache[property];
                }
                // if prototype is nested at this field, recurse
                else if (
                  !property.includes('__') &&
                  typeof prototype[typeKey][property] === 'object'
                ) {
                  const tempData = this.buildFromCache(
                    prototype[typeKey][property],
                    prototypeKeys,
                    {},
                    false,
                    `${currTypeKey}--${property}`
                  );
                  tempObj[property] = tempData.data;
                }
                // if cache does not have property, set to false on prototype so that it is sent to graphQL
                else if (
                  !property.includes('__') &&
                  typeof prototype[typeKey][property] !== 'object'
                ) {
                  console.log('property: ', property);
                  prototype[typeKey][property] = false;
                }
              }
              // console.log("here line 851!!")
              itemFromCache[typeKey][i] = tempObj;
            }
            // if there is nothing in the cache for this key, then toggle all fields to false so it is fetched later
            else {
              for (const property in prototype[typeKey]) {
                if (
                  !property.includes('__') &&
                  typeof prototype[typeKey][property] !== 'object'
                ) {
                  console.log('here line 856')
                  prototype[typeKey][property] = false;
                }
              }
            }
          });
        }
        // execute any remnants in redis run queue
        await this.execRedisRunQueue(redisRunQueue);
      }
      // recurse through buildFromCache using typeKey, prototype
      // if itemFromCache is empty, then check the cache for data, else, persist itemFromCache
      // if this iteration is a nested query (i.e. if typeKey is a field in the query)
      else if (firstRun === false) {
        // if this field is NOT in the cache, then set this field's value to false
        if (
          (itemFromCache === null || !itemFromCache.hasOwnProperty(typeKey)) &&
          typeof prototype[typeKey] !== 'object' &&
          !typeKey.includes('__') && !itemFromCache[0]
        ) {
          console.log(`here line 878$`)
          // console.trace();
          console.log("itemFromCache: ", itemFromCache)
          console.log("prototype[typeKey]: ", prototype[typeKey]);
          console.log("typeKey: ", typeKey)
          prototype[typeKey] = false;
        }
        // if this field is a nested query, then recurse the buildFromCache function and iterate through the nested query
        if (
          (itemFromCache === null || itemFromCache.hasOwnProperty(typeKey)) &&
          !typeKey.includes('__') &&
          typeof prototype[typeKey] === 'object'
        ) {
          const cacheID = await this.generateCacheID(prototype);
          console.log('cacheId before redis, ', cacheID);
          const cacheResponse = await this.getFromRedis(cacheID);
          if (cacheResponse) itemFromCache[typeKey] = JSON.parse(cacheResponse);
          await this.buildFromCache(
            prototype[typeKey],
            prototypeKeys,
            itemFromCache[typeKey] || {},
            false
          );
        }
      }
      // if not an array and not a recursive call, handle normally
      else {
        for (let field in prototype[typeKey]) {
          // if field is not found in cache then toggle to false
          if (
            itemFromCache[typeKey] &&
            !itemFromCache[typeKey].hasOwnProperty(field) &&
            !field.includes('__') &&
            typeof prototype[typeKey][field] !== 'object'
          ) {
            prototype[typeKey][field] = false;
          }

          // if field contains a nested query, then recurse the function and iterate through the nested query
          if (
            !field.includes('__') &&
            typeof prototype[typeKey][field] === 'object'
          ) {
            await this.buildFromCache(
              prototype[typeKey][field],
              prototypeKeys,
              itemFromCache[typeKey][field] || {},
              false
            );
          }
          // if there are no data in itemFromCache, toggle to false
          else if (
            !itemFromCache[typeKey] &&
            !field.includes('__') &&
            typeof prototype[typeKey][field] !== 'object'
          ) {
            prototype[typeKey][field] = false;
          }
        }
      }
    }
    // return itemFromCache on a data property to resemble graphQL response format
    return { data: itemFromCache };
  }

  /**
   * helper function
   * generateCacheID creates cacheIDs based on information from the prototype
   * format of 'field--ID'
   * @param {String} key - unique id under which the cached data will be stored
   * @param {Object} item - item to be cached
   */
  generateCacheID(queryProto) {
    // console.log('inside generateCacheID');
    const cacheID = queryProto.__id
      ? `${queryProto.__type}--${queryProto.__id}`
      : queryProto.__type;
    return cacheID;
  }

  /**
   * createQueryObj takes in a map of fields and true/false values (the prototype), and creates a query object containing any values missing from the cache
   * the resulting queryObj is then used as a template to create GQL query strings
   * @param {String} map - map of fields and true/false values from initial request, should be the prototype
   * RETURNS queryObject with only values to be requested from GQL
   */
  createQueryObj(map) {
    // console.log('inside createQueryObj');
    const output = {};
    // iterate over every key in map
    // true values are filtered out, false values are placed on output
    for (let key in map) {
      const reduced = reducer(map[key]);
      if (Object.keys(reduced).length > 0) {
        output[key] = reduced;
      }
    }

    // filter fields object to contain only values needed from server
    function reducer(fields) {
      // console.log('inside reducer in createQueryObj');
      // console.log('inside reducer func, filtering fields, fields:', fields);
      // filter stores values needed from server
      const filter = {};
      // propsFilter for properties such as args, aliases, etc.
      const propsFilter = {};

      for (let key in fields) {
        // if value is false, place directly on filter
        if (fields[key] === false) {
          filter[key] = false;
        }
        // force the id onto the query object
        if (key === 'id' || key === '_id' || key === 'ID' || key === 'Id') {
          filter[key] = false;
        }

        // if value is an object, recurse to determine nested values
        if (typeof fields[key] === 'object' && !key.includes('__')) {
          const reduced = reducer(fields[key]);
          // if reduced object has any values to pass, place on filter
          if (Object.keys(reduced).length > 1) {
            filter[key] = reduced;
          }
        }

        // if reserved property such as args or alias, place on propsFilter
        if (key.includes('__')) {
          propsFilter[key] = fields[key];
        }
      }

      const numFields = Object.keys(fields).length;

      // if the filter has any values to pass, return filter & propsFilter, otherwise return empty object
      return Object.keys(filter).length > 1 && numFields > 5
        ? { ...filter, ...propsFilter }
        : {};
    }

    console.log("queryObj output:", output)

    return output;
  }

  /**
   * createQueryStr traverses over a supplied query Object and uses the fields on there to create a query string reflecting the data,
   * this query string is a modified version of the query string received by Quell that has references to data found within the cache removed
   * so that the final query is reduced in scope and faster
   * @param {Object} queryObject - a modified version of the prototype with only values we want to pass onto the queryString
   * @param {String} operationType - a string indicating the GraphQL operation type- 'query', 'mutation', etc.
   */
  createQueryStr(queryObject, operationType) {
    // console.log('inside createQueryStr', queryObject);
    // console.log('inside queryObject');
    if (Object.keys(queryObject).length === 0) return '';
    const openCurly = '{';
    const closeCurly = '}';
    const openParen = '(';
    const closeParen = ')';

    let mainStr = '';

    // iterate over every key in queryObject
    // place key into query object
    for (let key in queryObject) {
      mainStr += ` ${key}${getAliasType(queryObject[key])}${getArgs(
        queryObject[key]
      )} ${openCurly} ${stringify(queryObject[key])}${closeCurly}`;
    }

    // recurse to build nested query strings
    // ignore all __values (ie __alias and __args)
    function stringify(fields) {
      // initialize inner string
      let innerStr = '';
      // iterate over KEYS in OBJECT
      for (const key in fields) {
        // is fields[key] string? concat with inner string & empty space
        if (typeof fields[key] === 'boolean') {
          innerStr += key + ' ';
        }
        // is key object? && !key.includes('__'), recurse stringify
        if (typeof fields[key] === 'object' && !key.includes('__')) {
          innerStr += `${key}${getAliasType(fields[key])}${getArgs(
            fields[key]
          )} ${openCurly} ${stringify(fields[key])}${closeCurly} `;
        }
      }
      
      return innerStr;
    }
    // console.log("Checking Main String: ", mainStr, "operation:", operationType)
    // iterates through arguments object for current field and creates arg string to attach to query string
    function getArgs(fields) {
      // console.log('inside getArgs on fields', fields);
      // console.log('inside getArgs on fields');
      let argString = "";
      if (!fields.__args) return "";

      Object.keys(fields.__args).forEach((key) => {
        argString
          ? (argString += `, ${key}: "${fields.__args[key]}"`)
          : (argString += `${key}: "${fields.__args[key]}"`);
      });

      // return arg string in parentheses, or if no arguments, return an empty string
      return argString ? `${openParen}${argString}${closeParen}` : "";
    }

    // if Alias exists, formats alias for query string
    function getAliasType(fields) {
      // console.log('inside getAliasType on fields');
      return fields.__alias ? `: ${fields.__type}` : '';
    }

    // create final query string
    const queryStr = openCurly + mainStr + ' ' + closeCurly;
    // console.log('returning operation type, queryStr:', queryStr);
    return operationType ? operationType + ' ' + queryStr : queryStr;
  }

  /**
   * joinresponses combines two objects containing results from separate sources and outputs a single object with information from both sources combined,
   * formatted to be delivered to the client, using the queryProto as a template for how to structure the final response object.
   * @param {Object} cacheResponse - response data from the cache
   * @param {Object} serverResponse - response data from the server or external API
   * @param {Object} queryProto - current slice of the prototype being used as a template for final response object structure
   * @param {Boolean} fromArray - whether or not the current recursive loop came from within an array, should NOT be supplied to function call
   */
  joinResponses(cacheResponse, serverResponse, queryProto, fromArray = false) {
    // console.log('inside joinResponses');
    let mergedResponse = {};

    // loop through fields object keys, the "source of truth" for structure
    // store combined responses in mergedResponse
    for (const key in queryProto) {
      // for each key, check whether data stored at that key is an array or an object
      const checkResponse = serverResponse.hasOwnProperty(key)
        ? serverResponse
        : cacheResponse;
      if (Array.isArray(checkResponse[key])) {
        // merging logic depends on whether the data is on the cacheResponse, serverResponse, or both
        // if both of the caches contain the same keys...
        if (
          cacheResponse.hasOwnProperty(key) &&
          serverResponse.hasOwnProperty(key)
        ) {
          // we first check to see if the responses have identical keys to both avoid 
          //only returning 1/2 of the data (ex: there are 2 objects in the cache and 
          // you query for 4 objects (which includes the 2 cached objects) only returning 
          // the 2 new objects from the server)
          // if the keys are identical, we can return a "simple" merge of both
          const cacheKeys = Object.keys(cacheResponse[key][0]);
          const serverKeys = Object.keys(serverResponse[key][0]);
          let keysSame = true;
          for (let n = 0; n < cacheKeys.length; n++) {
            if (cacheKeys[n] !== serverKeys[n]) keysSame = false;
          }

          if (keysSame) {
            mergedResponse[key] = [...cacheResponse[key], ...serverResponse[key]];
          }
          // otherwise, we need to combine the responses at the object level
          else {
          const mergedArray = [];
          for (let i = 0; i < cacheResponse[key].length; i++) {
            // for each index of array, combine cache and server response objects
            const joinedResponse = this.joinResponses(
              { [key]: cacheResponse[key][i] },
              { [key]: serverResponse[key][i] },
              { [key]: queryProto[key] },
              true
            );

            mergedArray.push(joinedResponse);
          }
          mergedResponse[key] = mergedArray;}
        } else if (cacheResponse.hasOwnProperty(key)) {
          mergedResponse[key] = cacheResponse[key];
        } else {
          mergedResponse[key] = serverResponse[key];
        }
      } else {
        if (!fromArray) {
          // if object doesn't come from an array, we must assign on the object at the given key
          mergedResponse[key] = {
            ...cacheResponse[key],
            ...serverResponse[key],
          };
        } else {
          // if the object comes from an array, we do not want to assign to a key as per GQL spec
          mergedResponse = { ...cacheResponse[key], ...serverResponse[key] };
        }

        for (const fieldName in queryProto[key]) {
          // check for nested objects
          if (
            typeof queryProto[key][fieldName] === 'object' &&
            !fieldName.includes('__')
          ) {
            // recurse joinResponses on that object to create deeply nested copy on mergedResponse
            let mergedRecursion = {};
            if (
              cacheResponse.hasOwnProperty(key) &&
              serverResponse.hasOwnProperty(key)
            ) {
              mergedRecursion = this.joinResponses(
                { [fieldName]: cacheResponse[key][fieldName] },
                { [fieldName]: serverResponse[key][fieldName] },
                { [fieldName]: queryProto[key][fieldName] }
              );
            } else if (cacheResponse.hasOwnProperty(key)) {
              mergedRecursion[fieldName] = cacheResponse[key][fieldName];
            } else {
              mergedRecursion[fieldName] = serverResponse[key][fieldName];
            }

            // place on merged response
            mergedResponse[key] = {
              ...mergedResponse[key],
              ...mergedRecursion,
            };
          }
        }
      }
    }
    // console.log('inside joinResponses: ' + mergedResponse)
    return mergedResponse;
  }

  /**
   * writeToCache writes a value to the cache unless the key indicates that the item is uncacheable. Note: writeToCache will JSON.stringify the input item
   * writeTochache will set expiration time for each item written to cache
   * @param {String} key - unique id under which the cached data will be stored
   * @param {Object} item - item to be cached
   */
  writeToCache(key, item) {
    // console.log('inside writeToCache, item:', item);
    // console.log('inside writeToCache')
    const lowerKey = key.toLowerCase();
    console.log('now here is lowerKey:', lowerKey)
    if (!key.includes('uncacheable')) {
      this.redisCache.set(lowerKey, JSON.stringify(item));
      this.redisCache.EXPIRE(lowerKey, this.cacheExpiration);
    }
  }

  async updateCacheByMutation(
    dbRespDataRaw,
    mutationName,
    mutationType,
    mutationQueryObject
  ) {
  // console.log('inside updateCacheByMutation');
    // console.log('inside updateCacheByMutation, dbRespDatRaw:', dbRespDataRaw);
    // console.log('mutationName:', mutationName);
    // console.log('mutationType:', mutationType);
    // console.log('mutationQueryObj:', mutationQueryObject)
    let fieldsListKey;
    let dbRespId = dbRespDataRaw.data[mutationName]?.id;
    let dbRespData = JSON.parse(
      JSON.stringify(dbRespDataRaw.data[mutationName])
    );

    if (!dbRespData) dbRespData = {};

    for (let queryKey in this.queryMap) {
      let queryKeyType = this.queryMap[queryKey];

      if (JSON.stringify(queryKeyType) === JSON.stringify([mutationType])) {
        fieldsListKey = queryKey;
        break;
      }
    }

    const removeFromFieldKeysList = async (fieldKeysToRemove) => {
      console.log('inside removeFromFieldKeysList');
      if (fieldsListKey) {
        let cachedFieldKeysListRaw = await this.getFromRedis(fieldsListKey);
        let cachedFieldKeysList = JSON.parse(cachedFieldKeysListRaw);

        await fieldKeysToRemove.forEach((fieldKey) => {
          // index position of field key to remove from list of field keys
          let removalFieldKeyIdx = cachedFieldKeysList.indexOf(fieldKey);

          if (removalFieldKeyIdx !== -1)
            cachedFieldKeysList.splice(removalFieldKeyIdx, 1);
        });
        // console.log('writing to cache, line 1136ish');
        this.writeToCache(fieldsListKey, cachedFieldKeysList);
      }
    };

    const deleteApprFieldKeys = async () => {
      // console.log('inside deleteApprFieldKeys');
      if (fieldsListKey) {
        console.log('fieldsListKey', fieldsListKey);
        let cachedFieldKeysListRaw = await this.getFromRedis(fieldsListKey);
        let cachedFieldKeysList = JSON.parse(cachedFieldKeysListRaw);

        let fieldKeysToRemove = new Set();
        for (let i = 0; i < cachedFieldKeysList.length; i++) {
          let fieldKey = cachedFieldKeysList[i];

          let fieldKeyValueRaw = await this.getFromRedis(
            fieldKey.toLowerCase()
          );
          let fieldKeyValue = JSON.parse(fieldKeyValueRaw);

          let remove = true;
          for (let arg in mutationQueryObject.__args) {
            if (fieldKeyValue.hasOwnProperty(arg)) {
              let argValue = mutationQueryObject.__args[arg];
              if (fieldKeyValue[arg] !== argValue) {
                remove = false;
                break;
              }
            } else {
              remove = false;
              break;
            }
          }

          if (remove === true) {
            fieldKeysToRemove.add(fieldKey);
            this.deleteCacheById(fieldKey.toLowerCase());
          }
        }
        removeFromFieldKeysList(fieldKeysToRemove);
      }
    };

    const updateApprFieldKeys = async () => {
      // console.log('inside updateApprFieldKeys');
      let cachedFieldKeysListRaw = await this.getFromRedis(fieldsListKey);
      console.log('cachedFieldskey line 1268: ' + cachedFieldKeysListRaw);
      //conditional just in case the resolver wants to throw an error. instead of making quellCache invoke it's caching functions, we break here.
      if (cachedFieldKeysListRaw === undefined) return;
      // list of field keys stored on redis
      let cachedFieldKeysList = JSON.parse(cachedFieldKeysListRaw);

      // iterate through field key field key values in redis, and compare to user
      // specified mutation args to determine which fields are used to update by
      // and which fields need to be updated.

      cachedFieldKeysList.forEach(async (fieldKey) => {
        let fieldKeyValueRaw = await this.getFromRedis(fieldKey.toLowerCase());
        console.log('fieldskey line 1278: ' + fieldKeyValueRaw);
        let fieldKeyValue = JSON.parse(fieldKeyValueRaw);

        let fieldsToUpdateBy = [];
        let updatedFieldKeyValue = fieldKeyValue;

        Object.entries(mutationQueryObject.__args).forEach(([arg, argVal]) => {
          if (arg in fieldKeyValue && fieldKeyValue[arg] === argVal) {
            // foreign keys are not fields to update by
            if (arg.toLowerCase().includes('id') === false) { //arg.toLowerCase
              fieldsToUpdateBy.push(arg);
            }
          } else {
            updatedFieldKeyValue[arg] = argVal;
          }
        });

        if (fieldsToUpdateBy.length > 0) {
          // console.log('writing to cache on line 1208ish');
          this.writeToCache(fieldKey, updatedFieldKeyValue);
        }
      });
    };

    // console.log('mutation type:', mutationType);
    let hypotheticalRedisKey = `${mutationType.toLowerCase()}--${dbRespId}`;
    let redisKey = await this.getFromRedis(hypotheticalRedisKey);
    console.log('hypothetical redisKey: ' + redisKey)

    if (redisKey) {
      // key was found in redis server cache so mutation is either update or delete mutation

      // if user specifies dbRespId as an arg in mutation, then we only need to update/delete a single cache entry by dbRespId
      if (mutationQueryObject.__id) {
        if (mutationName.substr(0, 3) === 'del') {
          // if the first 3 letters of the mutationName are 'del' then mutation is a delete mutation
          // users have to prefix their delete mutations with 'del' so that quell can distinguish between delete/update mutations
          //toLowerCase on both mutation types
          this.deleteCacheById(
            `${mutationType.toLowerCase()}--${mutationQueryObject.__id}`
          );
          removeFromFieldKeysList([`${mutationType}--${dbRespId}`]);
        } else {
          // update mutation for single dbRespId
          // console.log('Writing to cache on line 1234-ish');
          this.writeToCache(
            `${mutationType.toLowerCase()}--${mutationQueryObject.__id}`,
            dbRespData
          );
        }
      } else {
        // user didn't specify dbRespId so we need to iterate through all key value pairs and determine which key values match dbRespData
        // might have edge case here if there are no queries that have type GraphQLList
        // if (!fieldsListKey) throw 'error: schema must have a GraphQLList';

        let removalFieldKeysList = [];

        if (mutationName.substr(0, 3) === 'del') {
          // mutation is delete mutation
          deleteApprFieldKeys();
        } else {
          updateApprFieldKeys();
        }
      }
    } else {
      // key was not found in redis server cache so mutation is an add mutation
      // console.log('writing to cache on line 1255ish');
      this.writeToCache(hypotheticalRedisKey, dbRespData);
    }
  }


  /**
   * deleteCacheById removes key-value from the cache unless the key indicates that the item is not available. // Note: writeToCache will JSON.stringify the input item
   * @param {String} key - unique id under which the cached data is stored that needs to be removed
   */

  deleteCacheById(key) {
    // console.log('inside deleteCacheById');
    return this.redisCache.del(key, (error, result) => {
        error ? reject(error) : resolve(result);
      });
    };

  /**
   * normalizeForCache traverses over response data and formats it appropriately so we can store it in the cache.
   * @param {Object} responseData - data we received from an external source of data such as a database or API
   * @param {Object} map - a map of queries to their desired data types, used to ensure accurate and consistent caching
   * @param {Object} protoField - a slice of the prototype currently being used as a template and reference for the responseData to send information to the cache
   * @param {Object} fieldsMap - another map of queries to desired data types, deprecated but untested
   */
  async normalizeForCache(responseData, map = {}, protoField, currName) {
    // console.log('inside normalizeForCache');
    console.log('response data line 1376: ' ,  responseData)
    for (const resultName in responseData) {
      const currField = responseData[resultName];
      const currProto = protoField[resultName];
      if (Array.isArray(currField)) {

        for (let i = 0; i < currField.length; i++) {
          const el = currField[i];

          const dataType = map[resultName];
          
          //console.log (currName)

          if (typeof el === 'object') {
            console.log('Calling normalizeForCache on line 1313 ish');
            // console.log('currName is: ', currName)
            await this.normalizeForCache({ [dataType]: el }, map, {
              [dataType]: currProto,
            }, currName)
          }
        }
      } else if (typeof currField === 'object') {
        // need to get non-Alias ID for cache

        // temporary store for field properties
        const fieldStore = {};

        // create a cacheID based on __type and __id from the prototype
        let cacheID = map.hasOwnProperty(currProto.__type)
          ? map[currProto.__type]
          : currProto.__type;

        cacheID += currProto.__id ? `--${currProto.__id}` : '';

        // iterate over keys in nested object
        for (const key in currField) {
          // if prototype has no ID, check field keys for ID (mostly for arrays)
          if (
            !currProto.__id &&
            (key === 'id' || key === '_id' || key === 'ID' || key === 'Id')
          ) {
            //if crurrname is undefined, assign to responseData at cacheid to lower case at name
            if (responseData[cacheID.toLowerCase()]) {
              const responseDataAtCacheID = responseData[cacheID.toLowerCase()]
              currName = responseDataAtCacheID.name;
              // console.log("currName: ",currName)
            }
            //if the responseData at cacheid to lower case at name is not undefined, store under name variable and copy logic of writing to cache
              //want to update cache with same things, all stored under name
            // console.log('cacheid before line 1415' + cacheID)
            // console.log("RESPONSEDATA")
            // console.log(responseData)
            const cacheIDForIDCache = cacheID;
            console.log(cacheIDForIDCache)
            cacheID += `--${currField[key]}`;
            console.log('cacheid line 1415ish: ' + cacheID)
            //call idcache here idCache(cacheIDForIDCache, cacheID)
            // console.log('currName: ', currName)
            this.updateIdCache(cacheIDForIDCache, cacheID, currName);
            console.log('idCache: ', idCache)
          }
          fieldStore[key] = currField[key];

          // if object, recurse normalizeForCache assign in that object
          if (typeof currField[key] === 'object') {
            // console.log('Calling normalizeForCache, line 1346ish');
            // console.log('currName is: ', currName)
            await this.normalizeForCache({ [key]: currField[key] }, map, {
              [key]: protoField[resultName][key],
            }, currName);
          }
        }
        console.log("writing cache ID to cache near 1353:", cacheID)
        console.log('fieldsstore line 1428: ', fieldStore)
        // store "current object" on cache in JSON format
        this.writeToCache(cacheID, fieldStore);
      }
    }
  }

  /**
   * clearCache flushes the Redis cache. To clear the cache from the client, establish an endpoint that
   * passes the request and response objects to an instance of QuellCache.clearCache.
   * @param {Object} req
   * @param {Object} res
   * @param {Function} next
   */
  clearCache(req, res, next) {
    // console.log('inside clearCache');
    this.redisCache.flushAll();
    return next();
  }

  /**
   * The getRedisInfo returns a chain of middleware based on what information
   * (if any) the user would like to request from the specified redisCache. It
   * requires an appropriately configured Express route, for instance:
   *  app.use('/redis', ...quellCache.getRedisInfo({
   *    getStats: true,
   *    getKeys: true,
   *    getValues: true
   *  }))
   *
   * @param {Object} options - three properties with boolean values:
   *                           getStats, getKeys, getValues
   */
  getRedisInfo(options = { getStats: true, getKeys: true, getValues: true }) {
    // console.log('inside getRedisInfo');
    let middleware;

    const getOptions = (opts) => {
      const { getStats, getKeys, getValues } = opts;
      if (!getStats && getKeys && getValues) return 'dontGetStats';
      else if (getStats && getKeys && !getValues) return 'dontGetValues';
      else if (!getStats && getKeys && !getValues) return 'getKeysOnly';
      else if (getStats && !getKeys && !getValues) return 'getStatsOnly';
      else return 'getAll';
    };

    switch (getOptions(options)) {
      case 'dontGetStats':
        middleware = [
          this.getRedisKeys,
          this.getRedisValues,
          (req, res) => {
            return res.status(200).send(res.locals);
          },
        ];
        break;
      case 'dontGetValues':
        middleware = [
          this.getStatsFromRedis,
          this.getRedisKeys,
          (req, res) => {
            return res.status(200).send(res.locals);
          },
        ];
        break;
      case 'getKeysOnly':
        middleware = [
          this.getRedisKeys,
          (req, res) => {
            return res.status(200).send(res.locals);
          },
        ];
        break;
      case 'getStatsOnly':
        middleware = [
          this.getStatsFromRedis,
          (req, res) => {
            return res.status(200).send(res.locals);
          },
        ];
        break;
      case 'getAll':
        middleware = [
          this.getStatsFromRedis,
          this.getRedisKeys,
          this.getRedisValues,
          (req, res) => {
            return res.status(200).send(res.locals);
          },
        ];
        break;
    }

    return middleware;
  }

  getStatsFromRedis(req, res, next) {
    // console.log('inside getStatsFromRedis');
    try {
      const getStats = () => {
        this.redisCache.info()
          .then((response) => {
          const dataLines = response.split('\r\n');
          //dataLines is an array of strings

          const output = {
            //SERVER
            server: [
              //redis version
              {
                name: 'Redis version',
                value: dataLines
                  .find((line) => line.match(/redis_version/))
                  .split(':')[1],
              },
              //redis build id
              {
                name: 'Redis build id',
                value: dataLines
                  .find((line) => line.match(/redis_build_id/))
                  .split(':')[1],
              },
              //redis mode
              {
                name: 'Redis mode',
                value: dataLines
                  .find((line) => line.match(/redis_mode/))
                  .split(':')[1],
              },
              //os hosting redis system
              {
                name: 'Host operating system',
                value: dataLines.find((line) => line.match(/os/)).split(':')[1],
              },
              //TCP/IP listen port
              {
                name: 'TCP/IP port',
                value: dataLines
                  .find((line) => line.match(/tcp_port/))
                  .split(':')[1],
              },
              //server time
              // {
              //   name: 'System time',
              //   value: dataLines
              //     .find((line) => line.match(/server_time_in_usec/))
              //     .split(':')[1],
              // },
              //num of seconds since Redis server start
              {
                name: 'Server uptime (seconds)',
                value: dataLines
                  .find((line) => line.match(/uptime_in_seconds/))
                  .split(':')[1],
              },
              //num of days since Redis server start
              {
                name: 'Server uptime (days)',
                value: dataLines
                  .find((line) => line.match(/uptime_in_days/))
                  .split(':')[1],
              },
              //path to server's executable
              {
                name: 'Path to executable',
                value: dataLines
                  .find((line) => line.match(/executable/))
                  .split(':')[1],
              },
              //num of days since Redis server start
              {
                name: 'Path to configuration file',
                value: dataLines
                  .find((line) => line.match(/config_file/))
                  .split(':')[1],
              },
            ],
            //CLIENT
            client: [
              //number of connected clients
              {
                name: 'Connected clients',
                value: dataLines
                  .find((line) => line.match(/connected_clients/))
                  .split(':')[1],
              },
              //number of sockets used by cluster bus
              {
                name: 'Cluster connections',
                value: dataLines
                  .find((line) => line.match(/cluster_connections/))
                  .split(':')[1],
              },
              //max clients
              {
                name: 'Max clients',
                value: dataLines
                  .find((line) => line.match(/maxclients/))
                  .split(':')[1],
              },
              //number of clients being tracked
              {
                name: 'Tracked clients',
                value: dataLines
                  .find((line) => line.match(/tracking_clients/))
                  .split(':')[1],
              },
              //blocked clients
              {
                name: 'Blocked clients',
                value: dataLines
                  .find((line) => line.match(/blocked_clients/))
                  .split(':')[1],
              },
            ],
            //MEMORY
            memory: [
              //total allocated memory
              {
                name: 'Total allocated memory',
                value: dataLines
                  .find((line) => line.match(/used_memory_human/))
                  .split(':')[1],
              },
              //peak memory consumed
              {
                name: 'Peak memory consumed',
                value: dataLines
                  .find((line) => line.match(/used_memory_peak_human/))
                  .split(':')[1],
              },
              // % of peak out of total
              {
                name: 'Peak memory used % total',
                value: dataLines
                  .find((line) => line.match(/used_memory_peak_perc/))
                  .split(':')[1],
              },
              //initial amount of memory consumed at startup
              {
                name: 'Memory consumed at startup',
                value: dataLines
                  .find((line) => line.match(/used_memory_startup/))
                  .split(':')[1],
              },
              //size of dataset
              {
                name: 'Dataset size (bytes)',
                value: dataLines
                  .find((line) => line.match(/used_memory_dataset/))
                  .split(':')[1],
              },
              //percent of data out of net mem usage
              {
                name: 'Dataset memory % total',
                value: dataLines
                  .find((line) => line.match(/used_memory_dataset_perc/))
                  .split(':')[1],
              },
              //total system memory
              {
                name: 'Total system memory',
                value: dataLines
                  .find((line) => line.match(/total_system_memory_human/))
                  .split(':')[1],
              },
            ],
            //STATS
            stats: [
              //total number of connections accepted by server
              {
                name: 'Total connections',
                value: dataLines
                  .find((line) => line.match(/total_connections_received/))
                  .split(':')[1],
              },
              //total number of commands processed by server
              {
                name: 'Total commands',
                value: dataLines
                  .find((line) => line.match(/total_commands_processed/))
                  .split(':')[1],
              },
              //number of commands processed per second
              {
                name: 'Commands processed per second',
                value: dataLines
                  .find((line) => line.match(/instantaneous_ops_per_sec/))
                  .split(':')[1],
              },
              //total number of keys being tracked
              {
                name: 'Tracked keys',
                value: dataLines
                  .find((line) => line.match(/tracking_total_keys/))
                  .split(':')[1],
              },
              //total number of items being tracked(sum of clients number for each key)
              {
                name: 'Tracked items',
                value: dataLines
                  .find((line) => line.match(/tracking_total_items/))
                  .split(':')[1],
              },
              //total number of read events processed
              {
                name: 'Reads processed',
                value: dataLines
                  .find((line) => line.match(/total_reads_processed/))
                  .split(':')[1],
              },
              //total number of write events processed
              {
                name: 'Writes processed',
                value: dataLines
                  .find((line) => line.match(/total_writes_processed/))
                  .split(':')[1],
              },
              //total number of error replies
              {
                name: 'Error replies',
                value: dataLines
                  .find((line) => line.match(/total_error_replies/))
                  .split(':')[1],
              },
              //total number of bytes read from network
              {
                name: 'Bytes read from network',
                value: dataLines
                  .find((line) => line.match(/total_net_input_bytes/))
                  .split(':')[1],
              },
              //networks read rate per second
              {
                name: 'Network read rate (Kb/s)',
                value: dataLines
                  .find((line) => line.match(/instantaneous_input_kbps/))
                  .split(':')[1],
              },
              //total number of bytes written to network
              {
                name: 'Bytes written to network',
                value: dataLines
                  .find((line) => line.match(/total_net_output_bytes/))
                  .split(':')[1],
              },
              //networks write rate per second
              {
                name: 'Network write rate (Kb/s)',
                value: dataLines
                  .find((line) => line.match(/instantaneous_output_kbps/))
                  .split(':')[1],
              },
            ],
          }
          res.locals.redisStats = output;
          return next();
        })
          .catch((err) => {
            return next(err);
          });
      };

      getStats();
    } catch (err) {
      return next(err);
    }
  }


  getRedisKeys(req, res, next) {
    // console.log('inside getRedisKeys')
    this.redisCache.keys('*')
      .then((response) => {
        res.locals.redisKeys = response;
        return next();
        })
      .catch((err) => {
        // console.log('Error inside get keys', err);
        return next(err);
      });
    };
  
  getRedisValues(req, res, next) {
    // console.log('inside getRedisValues')
    if (res.locals.redisKeys.length !== 0) {
        this.redisCache.mGet(res.locals.redisKeys)
        .then((response) => {
          res.locals.redisValues = response;
          return next();
          })
        .catch((err) => {
          // console.log('Error inside get keys', err);
          return next(err);
        });
      }
    else {
      res.locals.redisValues = [];
      return next();
    }
  }

   /**
   * depthLimit takes in the query, parses it, and identifies the general shape of the request.
   * depthLimit then checks the depth limit set on server connection and compares it against the current queries depth.
   * In the instance of a malicious or overly nested query, depthLimit short-circuits the query before it goes to the database,
   * sending a status code 400 (bad request) back to the client/requester. 
   */


  //what parameters should they take? If middleware, good as is, has to take in query obj in request, limit set inside.
  // If function inside whole of Quell, (query, limit), so they are explicitly defined and passed in
  depthLimit(req, res, next) {
    // console.log('inside depthLimit')
    //get depth max limit from cost parameters
    let { maxDepth } = this.costParameters;
    //maxDepth can be reassigned to get depth max limit from req.body if user selects depth limit
    if (req.body.costOptions.maxDepth) maxDepth = req.body.costOptions.maxDepth;
    console.log('MAX DEPTH: ', maxDepth);
    //return error if no query in request.
    if (!req.body.query) return res.status(400);
    //assign graphQL query string to variable queryString
    const queryString = req.body.query;

    //create AST
    const AST = parse(queryString);
    
    // create response prototype, and operation type, and fragments object
    // the response prototype is used as a template for most operations in quell including caching, building modified requests, and more
    const { proto, operationType, frags } = this.parseAST(AST);
    //check for fragments
    const prototype =
    Object.keys(frags).length > 0
      ? this.updateProtoWithFragment(proto, frags)
      : proto;

    //helper function to determine the depth of the proto.
    //will be using this function to recursively go deeper into the nested query
    const determineDepth = (proto, currentDepth = 0) => {
      // console.log('inside determineDepth')
      if (currentDepth > maxDepth) {
      // throw new GraphQLError(
      //   `Your query exceeds maximum operation depth of ${depthMax}`,
      //   {
      //     code: "DEPTH_LIMIT_EXCEEDED",
      //     http: {status: 400}
      //   }
      // );
      //add err to res.locals.queryRes obj as a new key
      const err = { err: `Depth limit exceeded, tried to send query with the depth of ${currentDepth}.` };
      console.log('Error: ', err);
      res.locals.queryErr = err;
      return next();//do we return with err?
      }
      // console.log("Checking depth:", currentDepth)
      Object.keys(proto).forEach((key) => {
        if (typeof proto[key] === 'object' && !key.includes('__')) {
          determineDepth(proto[key], currentDepth + 1);
        }
      })
    }
    //call helper function
    determineDepth(prototype)
    //attach to res.locals so query doesn't need to re run these functions again.
    res.locals.AST = AST;
    res.locals.parsedAST = { proto, operationType, frags };
    // if (currentDepth > this.limit) return res.status(400).send("Too many nested queries!");
    return next();
  }

    /**
   * costLimit checks the cost of the query and, n the instance of a malicious or overly nested query, 
   * costLimit short-circuits the query before it goes to the database,
   * sending a status code 400 (bad request) back to the client/requester. 
   * @param 
   * @param 
   * @param 
   */

  costLimit(req, res, next) {
    // console.log('inside costLimit')
     //get default values for costParameters
     let {maxCost, mutationCost, objectCost, depthCostFactor, scalarCost} = this.costParameters;
     //maxCost can be reassigned to get maxcost limit from req.body if user selects cost limit
     if (req.body.costOptions.maxCost) maxCost = req.body.costOptions.maxCost;
     //return error if no query in request.
     if (!req.body.query) return res.status(400);
     //assign graphQL query string to variable queryString
     const queryString = req.body.query;
     //create AST
     const AST = parse(queryString);
     
     // create response prototype, and operation type, and fragments object
     // the response prototype is used as a template for most operations in quell including caching, building modified requests, and more
     const { proto, operationType, frags } = this.parseAST(AST);
     //check for fragments
     const prototype =
     Object.keys(frags).length > 0
       ? this.updateProtoWithFragment(proto, frags)
       : proto;

    let cost = 0;
    
    //mutation check
    operationType === 'mutation' ? cost += (Object.keys(prototype).length * mutationCost) : null

    const determineCost = (proto) => {
      // console.log("inside determineCost")
      if (cost > maxCost) {
        throw new GraphQLError(
          `Your query exceeds maximum operation cost of ${maxCost}`,
          {
            code: "COST_LIMIT_EXCEEDED",
            http: {status: 400}
          }
        );
      }
      Object.keys(proto).forEach((key) => {
        if (typeof proto[key] === 'object' && !key.includes('__')) {
          cost += objectCost
          return determineCost(proto[key]);
        }
        if (proto[key] === true && !key.includes('__')) {
          cost += scalarCost
        }
      })
    }
      
    determineCost(prototype)

  
    const determineDepthCost = (proto, totalCost = cost) => {
      // console.log("inside determineDepthCost")
      if (totalCost > maxCost) {
        // console.log("The cost: ", totalCost)
        throw new GraphQLError(
          // `Your query exceeds maximum operation depth of ${maxCost}`,
          {
            code: "COST_LIMIT_EXCEEDED",
            http: {status: 400}
          }
        );
      }

      Object.keys(proto).forEach((key) => {
        // console.log("The cost: ", totalCost)
        if (typeof proto[key] === 'object' && !key.includes('__')) {
          determineDepthCost(proto[key], totalCost * depthCostFactor);
        }
      })
    }
    
    determineDepthCost(prototype)
    //attach to res.locals so query doesn't need to re run these functions again.
    res.locals.AST = AST;
    res.locals.parsedAST = { proto, operationType, frags };
    //return next
    return next();
  }
};


  
module.exports = QuellCache;<|MERGE_RESOLUTION|>--- conflicted
+++ resolved
@@ -93,30 +93,8 @@
    *  @param {Function} next - Express next middleware function, invoked when QuellCache completes its work
    */
   async query(req, res, next) {
-<<<<<<< HEAD
-    console.log('NEW QUERY >>>>  ', Date());
-
-    this.redisCache.keys('*')
-      .then((response) => {
-        console.log('REDIS KEYS: ', response);
-        this.redisCache.mGet(response)
-        .then((response) => {
-          console.log('REDIS VALUES: ', response);
-          })
-        .catch((err) => {
-          // console.log('Error inside get keys', err);
-          return next(err);
-        });
-        })
-      .catch((err) => {
-        // console.log('Error inside get keys', err);
-        return next(err);
-      });
-
-=======
     console.log(Date());
     //  console.log('in query');
->>>>>>> ffd80873
     
     // handle request without query
     if (!req.body.query) {
