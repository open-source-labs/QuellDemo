--- conflicted
+++ resolved
@@ -183,13 +183,9 @@
       // add new data to lokiCache
       if (parsedData !== null && parsedData.queryResponse) {
         if ((parsedData.queryResponse as JSONObject).data) {
-<<<<<<< HEAD
           const addedEntry = lokiCache.insert(
             (parsedData.queryResponse as JSONObject).data
           );
-=======
-          const addedEntry = lokiCache.insert((parsedData.queryResponse as JSONObject).data);
->>>>>>> 513fbef7
           console.log('addedEntry: ', addedEntry);
           // add query $loki ID to IDcache at query key
           IDCache[query] = addedEntry.$loki;
