--- conflicted
+++ resolved
@@ -1,10 +1,6 @@
 {
   "name": "@quell/client",
-<<<<<<< HEAD
   "version": "7.0.0",
-=======
-  "version": "5.0.0",
->>>>>>> 725f6734
   "description": "Quell is an open-source NPM package providing a light-weight caching layer implementation and cache invalidation for GraphQL responses on both the client- and server-side. Use Quell to prevent redundant client-side API requests and to minimize costly server-side response latency.",
   "main": "src/Quellify.ts",
   "scripts": {
@@ -13,12 +9,6 @@
   "engines": {
     "node": ">=14.17.5",
     "npm": ">=8.1.0"
-<<<<<<< HEAD
-  },
-  "browser": {
-    "fs": false
-=======
->>>>>>> 725f6734
   },
   "author": "Quell",
   "license": "MIT",
@@ -39,6 +29,22 @@
     "quell"
   ],
   "contributors": [
+    {
+      "name": "Alexander Martinez",
+      "url": "https://github.com/alexmartinez123"
+    },
+    {
+      "name": "Cera Barrow",
+      "url": "https://github.com/cerab"
+    },
+    {
+      "name": "Jackie He",
+      "url": "https://github.com/Jckhe"
+    },
+    {
+      "name": "Zoe Harper",
+      "url": "https://github.com/ContraireZoe"
+    },
     {
       "name": "Alexander Martinez",
       "url": "https://github.com/alexmartinez123"
