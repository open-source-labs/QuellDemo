interface querySamples {
  [selectedQuery: string]: string
}

export const querySamples: querySamples = {
  '2depth': `query {
    artist(name: "Frank Ocean") {
      id
      name
      albums {
        id
        name
      }
    }
  }`,

  '3depth': `query {
    country(name: "United States") {
        id
        name
        cities {
            id
            name
            attractions {
                id
                name
            }
        }
    }
}`,

  'costly': `query {
    attractions(name: "Statue of Liberty") {
        id
        name
    }
    country(name: "Japan") {
        id
        name
        cities {
            id
            name
            attractions {
                id
                name
            }
        }
    }
    city(name: "Seattle") {
        id
        name
        attractions {
            id
            name
            country {
                id
                name
                cities {
                    id
                    name
                }
            }
        }
    }
}`, 
'nested': `query {
  country(name: "United States") {
      id
      name
      cities {
          id
          name
          attractions {
              id
              name
              city
              country {
                  id
                  cities
                  {
                      id
                      name
                      attractions {
                          id
                          city {
                              id
                              country {
                                  id
                                  name
                                  cities {
                                      id
                                      name
                                      country {
                                          id
                                          name
                                          cities {
                                              id
                                              name
                                              attractions {
                                                  id
                                                  name
                                              }
                                          }
                                      }
                                  }
                              }
                          }
                      }
                  }
              }
              }
          }
      }
  }`,
  'fragment': `query {
    artist(name: "Frank Ocean") {
        id
        albums {
            ...getalbums
        }
    }
}

fragment getalbums on Album {
    id
    name
}`,
  'mutation': `mutation {
    addCity(name: "San Diego", country: "United States") {
        id
        name
    }
}`,
<<<<<<< HEAD
'countryMut': `mutation {
    addCountry(name: "Canada") {
        id
        name
    }
}`,
=======
>>>>>>> cea28768
  'delete': `mutation {
    deleteCity(name: "San Diego") {
        id
        name
    }
}`
}<|MERGE_RESOLUTION|>--- conflicted
+++ resolved
@@ -131,15 +131,12 @@
         name
     }
 }`,
-<<<<<<< HEAD
 'countryMut': `mutation {
     addCountry(name: "Canada") {
         id
         name
     }
 }`,
-=======
->>>>>>> cea28768
   'delete': `mutation {
     deleteCity(name: "San Diego") {
         id
