import {Box, Divider, Stack, Button, FormControl, FormControlLabel, InputLabel, MenuItem, Select, SelectChangeEvent, Switch, TextField} from '@mui/material'
import React, { Dispatch, memo, SetStateAction, useEffect, useState } from 'react'
import { QueryEditor } from './Editors'
import { querySamples } from './helperFunctions'
import ForwardRoundedIcon from '@mui/icons-material/ForwardRounded';
import demoHeader from '../assets/images/headers/QUELL-headers-demo w lines.svg'
import { Graph } from './Graph';
import { HitMiss } from './HitMiss'
import { SuccessfulQuery, BadQuery } from './Alert';
import { Quellify, clearLokiCache } from '../quell-client/src/Quellify.js';
import { styled } from '@mui/material/styles';
import { width } from '@mui/system';



const Demo = memo(() => {
  const [ responseTimes, addResponseTimes ] = useState<number[]|[]>([])
  const [ errorAlerts, addErrorAlerts ] = useState<number[]>([]);
  const [ selectedQuery, setQueryChoice ] = useState<string>('2depth');
  const [ query, setQuery ] = useState<string>(querySamples[selectedQuery]);
  const [ queryTypes, addQueryTypes ] = useState<string[]>([]);
  const [ maxDepth, setDepth ] = useState<string>('10');
  const [ maxCost, setCost ] = useState<string>('50');
  const [ ipRate, setIPRate ] = useState<string>('2');
  const [ isToggled, setIsToggled ] = useState<boolean>(false);
  const [ response, setResponse ] = useState<string>('');
  const [ cacheHit, setCacheHit ] = useState<number>(0);
  const [ cacheMiss, setCacheMiss ] = useState<number>(0);


  useEffect(() => {
  }, [errorAlerts, responseTimes])


  function handleToggle(event: React.ChangeEvent<HTMLInputElement>): void {
    setIsToggled(event.target.checked);
    console.log(isToggled);
  }

// Server
if (isToggled) {
  return (
    <div style={{width: '100%', height: '100%', flexDirection: 'column', justifyContent: 'center'}}>
      <div id="scroll-demo" className="scrollpoint"><img src={demoHeader} id="demo-header"/>
        <Box>
          <FormControlLabel label='Server-side caching' control={
            <Switch 
              checked={isToggled} 
              onChange={handleToggle} 
            />} 
          />
        </Box>
      </div>
      <div className="demoContainer">
        {/* This div is to set a point slightly above the demo container for a natural scroll motion / point */}
        <QueryDemoServer 
         maxDepth={maxDepth}
         maxCost={maxCost} 
         ipRate={ipRate}
         addErrorAlerts={addErrorAlerts} 
         responseTimes={responseTimes} 
         addResponseTimes={addResponseTimes} 
         selectedQuery={selectedQuery} 
         setQueryChoice={setQueryChoice} 
         query={query} setQuery={setQuery} 
         queryTypes={queryTypes} 
         addQueryTypes={addQueryTypes}
         cacheHit={cacheHit}
         cacheMiss={cacheMiss}
         setCacheHit={setCacheHit}
         setCacheMiss={setCacheMiss}
        />
        <Divider sx={{zIndex: '50'}} flexItem={true} orientation="vertical" />
        <div className="demoRight">
<<<<<<< HEAD
          <CacheControlsServer setDepth={setDepth} setCost={setCost} setIPRate={setIPRate}/>
=======
          <CacheControlsServer setDepth={setDepth} setCost={setCost} addResponseTimes={addResponseTimes} cacheHit={cacheHit} cacheMiss={cacheMiss} setCacheHit={setCacheHit} setCacheMiss={setCacheMiss} />
>>>>>>> ffd80873
          <Divider orientation="horizontal" />
          <Graph responseTimes={responseTimes} selectedQuery={selectedQuery} queryTypes={queryTypes} />
          
        </div>
      </div>
      {responseTimes.map((el, i) => {
          return <SuccessfulQuery key={i}/>
        })}
      {errorAlerts.map((el, i) => {
          return <BadQuery key={i}/>
        })}
    </div>
  )
      }
      // Client
      else {
        return (
          <div style={{width: '100%', height: '100%', flexDirection: 'column', justifyContent: 'center'}}>
            <div id="scroll-demo" className="scrollpoint"><img src={demoHeader} id="demo-header"/>
              <Box>
                <FormControlLabel label='Server-side caching' control={
                  <Switch 
                    checked={isToggled} 
                    onChange={handleToggle} 
                  />} 
                />
              </Box>
            </div>
            <div className="demoContainer">
              {/* This div is to set a point slightly above the demo container for a natural scroll motion / point */}
              <QueryDemo 
               maxDepth={maxDepth}
               maxCost={maxCost} 
               ipRate={ipRate}
               addErrorAlerts={addErrorAlerts} 
               responseTimes={responseTimes} 
               addResponseTimes={addResponseTimes} 
               selectedQuery={selectedQuery} 
               setQueryChoice={setQueryChoice} 
               query={query} setQuery={setQuery} 
               queryTypes={queryTypes} 
               addQueryTypes={addQueryTypes}
               cacheHit={cacheHit}
               cacheMiss={cacheMiss}
               setCacheHit={setCacheHit}
               setCacheMiss={setCacheMiss}
              />
              <Divider sx={{zIndex: '50'}} flexItem={true} orientation="vertical" />
              <div className="demoRight">
<<<<<<< HEAD
                <CacheControls setDepth={setDepth} setCost={setCost} setIPRate={setIPRate}/>
=======
                <CacheControls setDepth={setDepth} setCost={setCost} addResponseTimes={addResponseTimes}cacheHit={cacheHit} cacheMiss={cacheMiss} setCacheHit={setCacheHit} setCacheMiss={setCacheMiss}/>
>>>>>>> ffd80873
                <Divider orientation="horizontal" />
                <Graph responseTimes={responseTimes} selectedQuery={selectedQuery} queryTypes={queryTypes} />
                
              </div>
            </div>
            {responseTimes.map((el, i) => {
                return <SuccessfulQuery key={i}/>
              })}
            {errorAlerts.map((el, i) => {
                return <BadQuery key={i}/>
              })}
          </div>
        )
      }
});

<<<<<<< HEAD
function QueryDemo({ addErrorAlerts, responseTimes, addResponseTimes, maxDepth, maxCost, ipRate, selectedQuery, setQueryChoice, query, setQuery, queryTypes, addQueryTypes }: QueryDemoProps) {
=======
function QueryDemo({ addErrorAlerts, responseTimes, addResponseTimes, maxDepth, maxCost, selectedQuery, setQueryChoice, query, setQuery, queryTypes, addQueryTypes, cacheHit, cacheMiss, setCacheHit, setCacheMiss }: QueryDemoProps) {
>>>>>>> ffd80873
  // const [ selectedQuery, setQueryChoice ] = useState<string>('2depth');
  // const [ query, setQuery ] = useState<string>(querySamples[selectedQuery]);
  const [ response, setResponse ] = useState<string>('');
  // const [ cacheHit, setCacheHit ] = useState<number>(0);
  // const [ cacheMiss, setCacheMiss ] = useState<number>(0);
  

  function submitQuery() {
    console.log("Checking Query in Submit Query: ", typeof query)
    const startTime = (new Date()).getTime();
    Quellify('/graphql', query, { maxDepth, maxCost, ipRate })
      .then(res => {
        console.log('res[0]:', res[0])
      const responseTime: number = (new Date()).getTime() - startTime;
      addResponseTimes([...responseTimes, responseTime]);
      const queryType: string = selectedQuery;
      addQueryTypes([...queryTypes, queryType])
      setResponse(JSON.stringify(res[0], null, 2));

      if (res[1] === false) {
        setCacheMiss(cacheMiss + 1);
        
      } else if (res[1] === true) {
        setCacheHit(cacheHit + 1);
      }
    })
      .catch((err) => {
        console.log("Error in fetch: ", err)
        addErrorAlerts((prev) => [...prev, 1])
      })
  }

  // function resetGraph() {
  //   console.log('resetting the graph');
  //   addResponseTimes([]);
  //   clearLokiCache();
  //   fetch('/clearCache')
  //   .then((res) => console.log('Cleared Server Cache!'));
  // }


  return (
    <div spellCheck='false' className="demoLeft"> 
      <DemoControls selectedQuery={selectedQuery} setQueryChoice={setQueryChoice} submitQuery={submitQuery} />
      {/* <Button onClick={resetGraph} sx={{textAlign: 'center', minHeight: '40px', maxHeight:"40px", fontSize: '.85rem' }} size='medium' color='secondary' variant='contained'>Reset Graph</Button> */}
      <QueryEditor selectedQuery={selectedQuery} setQuery={setQuery} />
      <h3>See your query results: </h3>
      <div style={{width: '85%', border: 'none',  overflow: 'hidden', borderRadius: '5px'}}> 
        <div id="responseContainer" >
          <TextField
          multiline={true}
          fullWidth={true}
          sx={{border: '1px solid white', borderStyle: 'inset'}}
          inputProps={{style: {fontSize: '0.9rem', width: "100%", backgroundColor: '#474f57', padding: '10px', color: 'white', fontFamily: 'Monaco'}}}
          rows="50"
          value={response}
          >
          </TextField>
        </div>
      </div>
      <div  style={{border: '3px solid white', marginTop: '1em',  borderRadius: '15px'}}>
        <HitMiss cacheHit={cacheHit} cacheMiss={cacheMiss} />

      </div>
    </div>
  )
}

<<<<<<< HEAD
function QueryDemoServer({ addErrorAlerts, responseTimes, addResponseTimes, maxDepth, maxCost, ipRate, selectedQuery, setQueryChoice, query, setQuery, queryTypes, addQueryTypes }: QueryDemoProps) {
=======
function QueryDemoServer({ addErrorAlerts, responseTimes, addResponseTimes, maxDepth, maxCost, selectedQuery, setQueryChoice, query, setQuery, queryTypes, addQueryTypes, cacheHit, cacheMiss, setCacheHit, setCacheMiss }: QueryDemoProps) {
>>>>>>> ffd80873
  // const [ selectedQuery, setQueryChoice ] = useState<string>('2depth');
  // const [ query, setQuery ] = useState<string>(querySamples[selectedQuery]);
  const [ response, setResponse ] = useState<string>('');
  // const [ cacheHit, setCacheHit ] = useState<number>(0);
  // const [ cacheMiss, setCacheMiss ] = useState<number>(0);
  

  function submitQueryServer() {
    console.log("Checking Query in Submit Query Server: ", typeof query);
    clearLokiCache();
    const startTime = (new Date()).getTime();
<<<<<<< HEAD
    Quellify('/graphql', query, { maxDepth, maxCost, ipRate })
      .then(res => {
        // console.log('res[0]:', res[0])
=======
    // Quellify('/graphql', query, { maxDepth, maxCost })
    //   .then(res => {
    //     console.log('res[0]:', res[0]);
    //     console.log('res[1]:', res[1]);
    //   const responseTime: number = (new Date()).getTime() - startTime;
    //   addResponseTimes([...responseTimes, responseTime]);
    //   const queryType: string = selectedQuery;
    //   addQueryTypes([...queryTypes, queryType])
    //   setResponse(JSON.stringify(res[0], null, 2));

    //   if (res[2] === false) {
    //     setCacheMiss(cacheMiss + 1);
        
    //   } else if (res[2] === true) {
    //     setCacheHit(cacheHit + 1);
    //   }
    // })
    //   .catch((err) => {
    //     console.log("Error in fetch: ", err)
    //     addErrorAlerts((prev) => [...prev, 1])
    //   })

      const fetchOptions = {
        method: 'POST',
        headers: {
          'Content-Type': 'application/json',
        },
        body: JSON.stringify({ query: query, costOptions: { maxDepth, maxCost } }),
      };

  fetch('/graphql', fetchOptions)
    .then(res => res.json())
    .then(res => {
>>>>>>> ffd80873
      const responseTime: number = (new Date()).getTime() - startTime;
      addResponseTimes([...responseTimes, responseTime]);
      setResponse(JSON.stringify(res.data, null, 2));
      if (res.cached === true) setCacheHit(cacheHit + 1);
      else setCacheMiss(cacheMiss + 1);
    })
    .catch((err) => {
      console.log("Error in fetch: ", err);
      addErrorAlerts((prev) => [...prev, 1]);
    })
  }

  // function resetGraph() {
  //   console.log('resetting the graph');
  //   addResponseTimes([]);
  //   clearLokiCache();
  //   fetch('/clearCache')
  //   .then((res) => console.log('Cleared Server Cache!'));
  // }


  return (
    <div spellCheck='false' className="demoLeft"> 
      <DemoControls selectedQuery={selectedQuery} setQueryChoice={setQueryChoice} submitQuery={submitQueryServer} />
      {/* <Button onClick={resetGraph} sx={{textAlign: 'center', minHeight: '40px', maxHeight:"40px", fontSize: '.85rem' }} size='medium' color='secondary' variant='contained'>Reset Graph</Button> */}
      <QueryEditor selectedQuery={selectedQuery} setQuery={setQuery} />
      <h3 style={{paddingBottom: '1rem'}}>See your query results: </h3>
      <div style={{width: '85%', border: 'none', marginTop: '-1.5em', overflow: 'hidden', borderRadius: '5px'}}>
        <div id="responseContainer" >
          <TextField
          multiline={true}
          fullWidth={true}
          sx={{border: '1px solid white', borderStyle: 'inset'}}
          inputProps={{style: {fontSize: '0.9rem', width: "100%", backgroundColor: '#474f57', padding: '10px', color: 'white', fontFamily: 'Monaco'}}}
          rows="50"
          value={response}
          >
          </TextField>
        </div>
      </div>
      <div  style={{
        border: '3px solid white', 
        marginTop: '1em',  borderRadius: '15px'}}>
        <HitMiss cacheHit={cacheHit} cacheMiss={cacheMiss} />

      </div>
    </div>
  )
}

interface DemoControls {
  selectedQuery: string,
  setQueryChoice: Dispatch<SetStateAction<string>>;
  submitQuery: () => void;
}


const DemoControls = ({selectedQuery, setQueryChoice, submitQuery}: DemoControls) => {


  return (
    <div className="dropDownContainer" >
      <h3>Select a query to test: </h3>
         <Box sx={{display: 'flex', flexDirection:'column', alignItems: 'center'}}>
          <QuerySelect setQueryChoice={setQueryChoice} selectedQuery={selectedQuery}/>     
         </Box>
         {/* SUBMIT QUERY BUTTON */}
         <Button endIcon={<ForwardRoundedIcon />} sx={{ marginBottom: '12px', border: 'none', maxHeight: 35, minWidth: 100 , maxWidth: 160 }} onClick={() => submitQuery()} size='medium' color='secondary' variant='contained'>Query</Button>
    </div>
  )
}


<<<<<<< HEAD
const CacheControls = ({ setDepth, setCost, setIPRate }: CacheControlProps) => {
=======
const CacheControls = ({ setDepth, setCost, addResponseTimes, setCacheHit, setCacheMiss, cacheHit, cacheMiss }: CacheControlProps) => {

  function resetGraph() {
    console.log('resetting the graph');
    addResponseTimes([]);
    clearLokiCache();
    setCacheHit(cacheHit = 0);
    setCacheMiss(cacheMiss = 0);
    // fetch('/clearCache')
    // .then((res) => console.log('Cleared Server Cache!'));
  }
>>>>>>> ffd80873

  const clearClientCache = () => {
    return clearLokiCache();
  }

  return (
    <div className="cacheControlContainer">
      <Stack direction="row" alignItems="center" justifyContent="center" spacing={2}>
        <Button sx={{ border: 'none', textAlign: 'center', minHeight: '40px', maxHeight:"40px", fontSize: '.85rem' }} onClick={clearClientCache} color="secondary" variant='contained'>Clear Client Cache</Button>
        <Button onClick={resetGraph} sx={{textAlign: 'center', minHeight: '40px', maxHeight:"40px", fontSize: '.85rem' }} size='medium' color='secondary' variant='contained'>Reset Graph</Button>      
      </Stack>
      <Stack direction="row" alignItems="center" justifyContent="space-around" spacing={1}>
      {/* <Limit setDepth={setDepth} setCost={setCost}/> */}
       {/* <StyledDiv>{'Max Depth: 10'}</StyledDiv>
       <StyledDiv>{'Max Cost: 50'}</StyledDiv> */}
      </Stack>
    </div>
  )
}

<<<<<<< HEAD
const CacheControlsServer = ({ setDepth, setCost, setIPRate }: CacheControlProps) => {
=======
const CacheControlsServer = ({ setDepth, setCost, addResponseTimes, cacheHit, cacheMiss, setCacheHit, setCacheMiss }: CacheControlProps) => {

  function resetGraph() {
    console.log('resetting the graph');
    addResponseTimes([]);
    clearLokiCache();
    fetch('/clearCache')
    .then((res) => console.log('Cleared Server Cache!'));
    setCacheHit(cacheHit = 0);
    setCacheMiss(cacheMiss = 0);
  }
>>>>>>> ffd80873

  const clearServerCache = () => {
    fetch('/clearCache')
      .then((res) => console.log('Cleared Server Cache!'))
  }

  return (
    <div className="cacheControlContainer">
      <Stack direction="row" alignItems="center" justifyContent="center" spacing={2}>
        <Button sx={{ border: 'none', textAlign: 'center', minHeight: '40px', maxHeight:"40px", fontSize: '.85rem'}} onClick={clearServerCache} color="secondary" variant='contained'>Clear Server Cache</Button>
        <Button onClick={resetGraph} sx={{textAlign: 'center', minHeight: '40px', maxHeight:"40px", fontSize: '.85rem' }} size='medium' color='secondary' variant='contained'>Reset Graph</Button>
      </Stack>
<<<<<<< HEAD
      <Stack direction="row" alignItems="center" justifyContent="space-around" spacing={1}>
      <Limit setDepth={setDepth} setCost={setCost} setIPRate={setIPRate}/>
=======
      {/* <Stack direction="row" alignItems="center" justifyContent="space-around" spacing={2}> */}
      <div style={{
        display: 'flex',
        flexDirection: 'row',
        alignItems: 'center',
        justifyContent: 'center',
        width: '60%',
      }}>
        <Limit setDepth={setDepth} setCost={setCost} addResponseTimes= {addResponseTimes} cacheHit={cacheHit} cacheMiss={cacheMiss} setCacheHit={setCacheHit} setCacheMiss={setCacheMiss}/>
      </div>
>>>>>>> ffd80873
       {/* <StyledDiv>{'Max Depth: 10'}</StyledDiv>
       <StyledDiv>{'Max Cost: 50'}</StyledDiv> */}
      {/* </Stack> */}
    </div>
  )
}

//Query Dropdown Menu 
function QuerySelect({setQueryChoice, selectedQuery} : BasicSelectProps) {

  const handleChange = (event: SelectChangeEvent) => {
    //this state is controlled by the demoControls aka the parent component
    setQueryChoice(event.target.value as string);
  };

  return (
    <Box sx={{ minWidth: 250, marginLeft: 2 }}>
      <FormControl fullWidth>
        <InputLabel id="demo-simple-select-label">Query</InputLabel>
        <Select
          labelId="demo-simple-select-label"
          id="demo-simple-select"
          value={selectedQuery}
          defaultValue={selectedQuery}
          label="Query"
          onChange={handleChange}
        >
          <MenuItem value={'2depth'}>2-Depth</MenuItem>
          <MenuItem value={'3depth'}>3-Depth Country and Cities</MenuItem>
          <MenuItem value={'costly'}>Costly</MenuItem>
          <MenuItem value={'nested'}>Nested</MenuItem>
          <MenuItem value={'fragment'}>Fragment</MenuItem>
          <MenuItem value={'mutation'}>Mutation</MenuItem>
        </Select>
      </FormControl>
    </Box>
  );
}


const StyledDiv = styled('div')(({ theme }) => ({
  ...theme.typography.button,
  backgroundColor: theme.palette.primary.main,
  // padding: theme.spacing(0.55, 1.75),
  // border: '1px solid black',
  borderRadius: '5px',
  fontSmooth: 'always',
  color: 'white',
  // cursor: 'pointer',
  boxShadow: '0px 3px 1px -2px rgb(0 0 0 / 20%), 0px 2px 2px 0px rgb(0 0 0 / 14%), 0px 1px 5px 0px rgb(0 0 0 / 12%)'
}));

function Limit({ setDepth, setCost, setIPRate }: CacheControlProps) {
  return(
    <div>
      <StyledDiv style={{marginBottom: '10px'}}>
        <form>
          <label>Max Depth: </label>
          <input 
          style={{width: '20%', margin: '0px, 0px, 0px, 20%', backgroundColor: '#999', color: '#FFF'}} 
          type="number" placeholder="10" onChange = {(e) => {setDepth(e.target.value)}}/>
        </form>
      </StyledDiv>
      <StyledDiv style={{marginBottom: '10px'}}>
        <form>
          <label>Max Cost: </label>
          <input 
          style={{width: '20%', marginLeft: '6.5%', backgroundColor: '#999', color: '#FFF'}} 
          type="number" placeholder="50" onChange = {(e) => {setCost(e.target.value)}}/>
        </form>
      </StyledDiv>
      <StyledDiv>
        <form>
          <label>Requests /s:</label>
          <input type="number" placeholder="2" onChange = {(e) => {setIPRate(e.target.value)}}/>
        </form>
      </StyledDiv>
    </div>
  )
}

interface BasicSelectProps {
  setQueryChoice: Dispatch<SetStateAction<string>>;
  selectedQuery: string;
}

interface QueryDemoProps {
  responseTimes: number[];
  addResponseTimes: React.Dispatch<React.SetStateAction<any[]>>;
  addErrorAlerts: React.Dispatch<React.SetStateAction<number[]>>;
  setQueryChoice: Dispatch<SetStateAction<string>>;
  selectedQuery: string;
  query: string;
  setQuery: React.Dispatch<React.SetStateAction<string>>;
  queryTypes: string[];
  addQueryTypes: React.Dispatch<React.SetStateAction<any[]>>;
  maxDepth: string;
  maxCost: string;
<<<<<<< HEAD
  ipRate: string;
=======
  cacheHit: number;
  cacheMiss: number;
  setCacheHit: Dispatch<SetStateAction<number>>
  setCacheMiss: Dispatch<SetStateAction<number>>
>>>>>>> ffd80873
}

interface CacheControlProps {
  setDepth: (val: string) => void;
  setCost: (val: string) => void;
<<<<<<< HEAD
  setIPRate: (val: string) => void;
=======
  addResponseTimes: React.Dispatch<React.SetStateAction<any[]>>;
  cacheHit: number;
  cacheMiss: number;
  setCacheHit: Dispatch<SetStateAction<number>>
  setCacheMiss: Dispatch<SetStateAction<number>>
>>>>>>> ffd80873
}

export default Demo;<|MERGE_RESOLUTION|>--- conflicted
+++ resolved
@@ -72,11 +72,7 @@
         />
         <Divider sx={{zIndex: '50'}} flexItem={true} orientation="vertical" />
         <div className="demoRight">
-<<<<<<< HEAD
-          <CacheControlsServer setDepth={setDepth} setCost={setCost} setIPRate={setIPRate}/>
-=======
-          <CacheControlsServer setDepth={setDepth} setCost={setCost} addResponseTimes={addResponseTimes} cacheHit={cacheHit} cacheMiss={cacheMiss} setCacheHit={setCacheHit} setCacheMiss={setCacheMiss} />
->>>>>>> ffd80873
+          <CacheControlsServer setDepth={setDepth} setCost={setCost} setIPRate={setIPRate} addResponseTimes={addResponseTimes} cacheHit={cacheHit} cacheMiss={cacheMiss} setCacheHit={setCacheHit} setCacheMiss={setCacheMiss} />
           <Divider orientation="horizontal" />
           <Graph responseTimes={responseTimes} selectedQuery={selectedQuery} queryTypes={queryTypes} />
           
@@ -126,11 +122,7 @@
               />
               <Divider sx={{zIndex: '50'}} flexItem={true} orientation="vertical" />
               <div className="demoRight">
-<<<<<<< HEAD
-                <CacheControls setDepth={setDepth} setCost={setCost} setIPRate={setIPRate}/>
-=======
-                <CacheControls setDepth={setDepth} setCost={setCost} addResponseTimes={addResponseTimes}cacheHit={cacheHit} cacheMiss={cacheMiss} setCacheHit={setCacheHit} setCacheMiss={setCacheMiss}/>
->>>>>>> ffd80873
+                <CacheControls setDepth={setDepth} setCost={setCost} setIPRate={setIPRate} addResponseTimes={addResponseTimes}cacheHit={cacheHit} cacheMiss={cacheMiss} setCacheHit={setCacheHit} setCacheMiss={setCacheMiss}/>
                 <Divider orientation="horizontal" />
                 <Graph responseTimes={responseTimes} selectedQuery={selectedQuery} queryTypes={queryTypes} />
                 
@@ -147,11 +139,7 @@
       }
 });
 
-<<<<<<< HEAD
-function QueryDemo({ addErrorAlerts, responseTimes, addResponseTimes, maxDepth, maxCost, ipRate, selectedQuery, setQueryChoice, query, setQuery, queryTypes, addQueryTypes }: QueryDemoProps) {
-=======
-function QueryDemo({ addErrorAlerts, responseTimes, addResponseTimes, maxDepth, maxCost, selectedQuery, setQueryChoice, query, setQuery, queryTypes, addQueryTypes, cacheHit, cacheMiss, setCacheHit, setCacheMiss }: QueryDemoProps) {
->>>>>>> ffd80873
+function QueryDemo({ addErrorAlerts, responseTimes, addResponseTimes, maxDepth, maxCost, ipRate, selectedQuery, setQueryChoice, query, setQuery, queryTypes, addQueryTypes, cacheHit, cacheMiss, setCacheHit, setCacheMiss }: QueryDemoProps) {
   // const [ selectedQuery, setQueryChoice ] = useState<string>('2depth');
   // const [ query, setQuery ] = useState<string>(querySamples[selectedQuery]);
   const [ response, setResponse ] = useState<string>('');
@@ -220,11 +208,7 @@
   )
 }
 
-<<<<<<< HEAD
-function QueryDemoServer({ addErrorAlerts, responseTimes, addResponseTimes, maxDepth, maxCost, ipRate, selectedQuery, setQueryChoice, query, setQuery, queryTypes, addQueryTypes }: QueryDemoProps) {
-=======
-function QueryDemoServer({ addErrorAlerts, responseTimes, addResponseTimes, maxDepth, maxCost, selectedQuery, setQueryChoice, query, setQuery, queryTypes, addQueryTypes, cacheHit, cacheMiss, setCacheHit, setCacheMiss }: QueryDemoProps) {
->>>>>>> ffd80873
+function QueryDemoServer({ addErrorAlerts, responseTimes, addResponseTimes, maxDepth, maxCost, ipRate, selectedQuery, setQueryChoice, query, setQuery, queryTypes, addQueryTypes, cacheHit, cacheMiss, setCacheHit, setCacheMiss }: QueryDemoProps) {
   // const [ selectedQuery, setQueryChoice ] = useState<string>('2depth');
   // const [ query, setQuery ] = useState<string>(querySamples[selectedQuery]);
   const [ response, setResponse ] = useState<string>('');
@@ -236,12 +220,7 @@
     console.log("Checking Query in Submit Query Server: ", typeof query);
     clearLokiCache();
     const startTime = (new Date()).getTime();
-<<<<<<< HEAD
-    Quellify('/graphql', query, { maxDepth, maxCost, ipRate })
-      .then(res => {
-        // console.log('res[0]:', res[0])
-=======
-    // Quellify('/graphql', query, { maxDepth, maxCost })
+    // Quellify('/graphql', query, { maxDepth, maxCost, ipRate })
     //   .then(res => {
     //     console.log('res[0]:', res[0]);
     //     console.log('res[1]:', res[1]);
@@ -268,13 +247,12 @@
         headers: {
           'Content-Type': 'application/json',
         },
-        body: JSON.stringify({ query: query, costOptions: { maxDepth, maxCost } }),
+        body: JSON.stringify({ query: query, costOptions: { maxDepth, maxCost, ipRate } }),
       };
 
   fetch('/graphql', fetchOptions)
     .then(res => res.json())
     .then(res => {
->>>>>>> ffd80873
       const responseTime: number = (new Date()).getTime() - startTime;
       addResponseTimes([...responseTimes, responseTime]);
       setResponse(JSON.stringify(res.data, null, 2));
@@ -348,10 +326,7 @@
 }
 
 
-<<<<<<< HEAD
-const CacheControls = ({ setDepth, setCost, setIPRate }: CacheControlProps) => {
-=======
-const CacheControls = ({ setDepth, setCost, addResponseTimes, setCacheHit, setCacheMiss, cacheHit, cacheMiss }: CacheControlProps) => {
+const CacheControls = ({ setDepth, setCost, setIPRate, addResponseTimes, setCacheHit, setCacheMiss, cacheHit, cacheMiss }: CacheControlProps) => {
 
   function resetGraph() {
     console.log('resetting the graph');
@@ -362,7 +337,6 @@
     // fetch('/clearCache')
     // .then((res) => console.log('Cleared Server Cache!'));
   }
->>>>>>> ffd80873
 
   const clearClientCache = () => {
     return clearLokiCache();
@@ -383,10 +357,7 @@
   )
 }
 
-<<<<<<< HEAD
-const CacheControlsServer = ({ setDepth, setCost, setIPRate }: CacheControlProps) => {
-=======
-const CacheControlsServer = ({ setDepth, setCost, addResponseTimes, cacheHit, cacheMiss, setCacheHit, setCacheMiss }: CacheControlProps) => {
+const CacheControlsServer = ({ setDepth, setCost, setIPRate, addResponseTimes, cacheHit, cacheMiss, setCacheHit, setCacheMiss }: CacheControlProps) => {
 
   function resetGraph() {
     console.log('resetting the graph');
@@ -397,7 +368,6 @@
     setCacheHit(cacheHit = 0);
     setCacheMiss(cacheMiss = 0);
   }
->>>>>>> ffd80873
 
   const clearServerCache = () => {
     fetch('/clearCache')
@@ -410,10 +380,6 @@
         <Button sx={{ border: 'none', textAlign: 'center', minHeight: '40px', maxHeight:"40px", fontSize: '.85rem'}} onClick={clearServerCache} color="secondary" variant='contained'>Clear Server Cache</Button>
         <Button onClick={resetGraph} sx={{textAlign: 'center', minHeight: '40px', maxHeight:"40px", fontSize: '.85rem' }} size='medium' color='secondary' variant='contained'>Reset Graph</Button>
       </Stack>
-<<<<<<< HEAD
-      <Stack direction="row" alignItems="center" justifyContent="space-around" spacing={1}>
-      <Limit setDepth={setDepth} setCost={setCost} setIPRate={setIPRate}/>
-=======
       {/* <Stack direction="row" alignItems="center" justifyContent="space-around" spacing={2}> */}
       <div style={{
         display: 'flex',
@@ -422,9 +388,8 @@
         justifyContent: 'center',
         width: '60%',
       }}>
-        <Limit setDepth={setDepth} setCost={setCost} addResponseTimes= {addResponseTimes} cacheHit={cacheHit} cacheMiss={cacheMiss} setCacheHit={setCacheHit} setCacheMiss={setCacheMiss}/>
-      </div>
->>>>>>> ffd80873
+        <Limit setDepth={setDepth} setCost={setCost} setIPRate={setIPRate} addResponseTimes= {addResponseTimes} cacheHit={cacheHit} cacheMiss={cacheMiss} setCacheHit={setCacheHit} setCacheMiss={setCacheMiss}/>
+      </div>
        {/* <StyledDiv>{'Max Depth: 10'}</StyledDiv>
        <StyledDiv>{'Max Cost: 50'}</StyledDiv> */}
       {/* </Stack> */}
@@ -488,12 +453,10 @@
           type="number" placeholder="10" onChange = {(e) => {setDepth(e.target.value)}}/>
         </form>
       </StyledDiv>
-      <StyledDiv style={{marginBottom: '10px'}}>
+      <StyledDiv style={{marginBottom: '10px'}} >
         <form>
-          <label>Max Cost: </label>
-          <input 
-          style={{width: '20%', marginLeft: '6.5%', backgroundColor: '#999', color: '#FFF'}} 
-          type="number" placeholder="50" onChange = {(e) => {setCost(e.target.value)}}/>
+          <label>Max Cost:</label>
+          <input type="number" placeholder="50" onChange = {(e) => {setCost(e.target.value)}}/>
         </form>
       </StyledDiv>
       <StyledDiv>
@@ -523,28 +486,22 @@
   addQueryTypes: React.Dispatch<React.SetStateAction<any[]>>;
   maxDepth: string;
   maxCost: string;
-<<<<<<< HEAD
   ipRate: string;
-=======
   cacheHit: number;
   cacheMiss: number;
   setCacheHit: Dispatch<SetStateAction<number>>
   setCacheMiss: Dispatch<SetStateAction<number>>
->>>>>>> ffd80873
 }
 
 interface CacheControlProps {
   setDepth: (val: string) => void;
   setCost: (val: string) => void;
-<<<<<<< HEAD
   setIPRate: (val: string) => void;
-=======
   addResponseTimes: React.Dispatch<React.SetStateAction<any[]>>;
   cacheHit: number;
   cacheMiss: number;
   setCacheHit: Dispatch<SetStateAction<number>>
   setCacheMiss: Dispatch<SetStateAction<number>>
->>>>>>> ffd80873
 }
 
 export default Demo;