--- conflicted
+++ resolved
@@ -366,10 +366,7 @@
           <MenuItem value={'nested'}>Nested</MenuItem>
           <MenuItem value={'fragment'}>Fragment</MenuItem>
           <MenuItem value={'mutation'}>Mutation</MenuItem>
-<<<<<<< HEAD
           <MenuItem value={'countryMut'}>Mutation Country</MenuItem>
-=======
->>>>>>> cea28768
           <MenuItem value={'delete'}>Mutation Delete City</MenuItem>
         </Select>
       </FormControl>
