import {Box, Divider, Stack, Button, FormControl, FormControlLabel, InputLabel, MenuItem, Select, SelectChangeEvent, Switch, TextField} from '@mui/material'
import React, { Dispatch, memo, SetStateAction, useEffect, useState } from 'react'
import { QueryEditor } from './Editors'
import { querySamples } from './helperFunctions'
import ForwardRoundedIcon from '@mui/icons-material/ForwardRounded';
import demoHeader from '../assets/images/headers/QUELL-headers-demo w lines.svg'
import { Graph } from './Graph';
import { HitMiss } from './HitMiss'
import { SuccessfulQuery, BadQuery } from './Alert';
import { Quellify, clearLokiCache } from '../quell-client/src/Quellify.js';
import { styled } from '@mui/material/styles';



const Demo = memo(() => {
  const [ responseTimes, addResponseTimes ] = useState<number[]|[]>([])
  const [ errorAlerts, addErrorAlerts ] = useState<number[]>([]);
  const [ selectedQuery, setQueryChoice ] = useState<string>('2depth');
  const [ query, setQuery ] = useState<string>(querySamples[selectedQuery]);
  const [ queryTypes, addQueryTypes ] = useState<string[]>([]);
  const [ maxDepth, setDepth ] = useState<string>('10');
  const [ maxCost, setCost ] = useState<string>('50');
  const [ isToggled, setIsToggled ] = useState<boolean>(false);


  useEffect(() => {
  }, [errorAlerts, responseTimes])


  function handleToggle(event: React.ChangeEvent<HTMLInputElement>): void {
    setIsToggled(event.target.checked);
    console.log(isToggled);
  }

// Server
if (isToggled) {
  return (
    <div style={{width: '100%', height: '100%', flexDirection: 'column', justifyContent: 'center'}}>
      <div id="scroll-demo" className="scrollpoint"><img src={demoHeader} id="demo-header"/>
        <Box>
          <FormControlLabel label='Server-side caching' control={
            <Switch 
              checked={isToggled} 
              onChange={handleToggle} 
            />} 
          />
        </Box>
      </div>
      <div className="demoContainer">
        {/* This div is to set a point slightly above the demo container for a natural scroll motion / point */}
        <QueryDemoServer 
         maxDepth={maxDepth}
         maxCost={maxCost} 
         addErrorAlerts={addErrorAlerts} 
         responseTimes={responseTimes} 
         addResponseTimes={addResponseTimes} 
         selectedQuery={selectedQuery} 
         setQueryChoice={setQueryChoice} 
         query={query} setQuery={setQuery} 
         queryTypes={queryTypes} 
         addQueryTypes={addQueryTypes}
        />
        <Divider sx={{zIndex: '50'}} flexItem={true} orientation="vertical" />
        <div className="demoRight">
          <CacheControlsServer setDepth={setDepth} setCost={setCost}/>
          <Divider orientation="horizontal" />
          <Graph responseTimes={responseTimes} selectedQuery={selectedQuery} queryTypes={queryTypes} />
          
        </div>
      </div>
      {responseTimes.map((el, i) => {
          return <SuccessfulQuery key={i}/>
        })}
      {errorAlerts.map((el, i) => {
          return <BadQuery key={i}/>
        })}
    </div>
  )
      }
      // Client
      else {
        return (
          <div style={{width: '100%', height: '100%', flexDirection: 'column', justifyContent: 'center'}}>
            <div id="scroll-demo" className="scrollpoint"><img src={demoHeader} id="demo-header"/>
              <Box>
                <FormControlLabel label='Server-side caching' control={
                  <Switch 
                    checked={isToggled} 
                    onChange={handleToggle} 
                  />} 
                />
              </Box>
            </div>
            <div className="demoContainer">
              {/* This div is to set a point slightly above the demo container for a natural scroll motion / point */}
              <QueryDemo 
               maxDepth={maxDepth}
               maxCost={maxCost} 
               addErrorAlerts={addErrorAlerts} 
               responseTimes={responseTimes} 
               addResponseTimes={addResponseTimes} 
               selectedQuery={selectedQuery} 
               setQueryChoice={setQueryChoice} 
               query={query} setQuery={setQuery} 
               queryTypes={queryTypes} 
               addQueryTypes={addQueryTypes}
              />
              <Divider sx={{zIndex: '50'}} flexItem={true} orientation="vertical" />
              <div className="demoRight">
                <CacheControls setDepth={setDepth} setCost={setCost}/>
                <Divider orientation="horizontal" />
                <Graph responseTimes={responseTimes} selectedQuery={selectedQuery} queryTypes={queryTypes} />
                
              </div>
            </div>
            {responseTimes.map((el, i) => {
                return <SuccessfulQuery key={i}/>
              })}
            {errorAlerts.map((el, i) => {
                return <BadQuery key={i}/>
              })}
          </div>
        )
      }
});

function QueryDemo({ addErrorAlerts, responseTimes, addResponseTimes, maxDepth, maxCost, selectedQuery, setQueryChoice, query, setQuery, queryTypes, addQueryTypes }: QueryDemoProps) {
  // const [ selectedQuery, setQueryChoice ] = useState<string>('2depth');
  // const [ query, setQuery ] = useState<string>(querySamples[selectedQuery]);
  const [ response, setResponse ] = useState<string>('');
  const [ cacheHit, setCacheHit ] = useState<number>(0);
  const [ cacheMiss, setCacheMiss ] = useState<number>(0);
  

  function submitQuery() {
    console.log("Checking Query in Submit Query: ", typeof query)
    const startTime = (new Date()).getTime();
    Quellify('/graphql', query, { maxDepth, maxCost })
      .then(res => {
        // console.log('res[0]:', res[0])
      const responseTime: number = (new Date()).getTime() - startTime;
      addResponseTimes([...responseTimes, responseTime]);
      const queryType: string = selectedQuery;
      addQueryTypes([...queryTypes, queryType])
      setResponse(JSON.stringify(res[0], null, 2));

      if (res[1] === false) {
        setCacheMiss(cacheMiss + 1);
        
      } else if (res[1] === true) {
        setCacheHit(cacheHit + 1);
      }
    })
      .catch((err) => {
        console.log("Error in fetch: ", err)
        addErrorAlerts((prev) => [...prev, 1])
      })
  }

  function resetGraph() {
    console.log('resetting the graph');
    addResponseTimes([]);
    clearLokiCache();
    fetch('/clearCache')
    .then((res) => console.log('Cleared Server Cache!'));
  }


  return (
    <div spellCheck='false' className="demoLeft"> 
      <DemoControls selectedQuery={selectedQuery} setQueryChoice={setQueryChoice} submitQuery={submitQuery} />
<<<<<<< HEAD
      <Button className='resetGraphBtn' onClick={resetGraph} sx={{textAlign: 'center', minHeight: '40px', maxHeight:"40px", fontSize: '.85rem' }} size='medium' color='secondary' variant='contained'>Reset Graph</Button>
=======
      <Button onClick={resetGraph}>Reset Graph</Button>
      <QueryEditor selectedQuery={selectedQuery} setQuery={setQuery} />
      <h3>See your query results: </h3>
      <div style={{width: '85%', border: '3px solid white',  overflow: 'hidden', borderRadius: '15px'}}> 
        <div id="responseContainer" >
          <TextField
          multiline={true}
          fullWidth={true}
          sx={{border: '1px solid white', borderStyle: 'inset'}}
          inputProps={{style: {fontSize: '0.9rem', width: "100%", backgroundColor: '#474f57', padding: '10px', color: 'white', fontFamily: 'Monaco'}}}
          rows="50"
          value={response}
          >
          </TextField>
        </div>
      </div>
      <div  style={{border: '3px solid white', marginTop: '1em',  borderRadius: '15px'}}>
        <HitMiss cacheHit={cacheHit} cacheMiss={cacheMiss} />

      </div>
    </div>
  )
}

function QueryDemoServer({ addErrorAlerts, responseTimes, addResponseTimes, maxDepth, maxCost, selectedQuery, setQueryChoice, query, setQuery, queryTypes, addQueryTypes }: QueryDemoProps) {
  // const [ selectedQuery, setQueryChoice ] = useState<string>('2depth');
  // const [ query, setQuery ] = useState<string>(querySamples[selectedQuery]);
  const [ response, setResponse ] = useState<string>('');
  const [ cacheHit, setCacheHit ] = useState<number>(0);
  const [ cacheMiss, setCacheMiss ] = useState<number>(0);
  

  function submitQueryServer() {
    console.log("Checking Query in Submit Query Server: ", typeof query);
    clearLokiCache();
    const startTime = (new Date()).getTime();
    Quellify('/graphql', query, { maxDepth, maxCost })
      .then(res => {
        // console.log('res[0]:', res[0])
      const responseTime: number = (new Date()).getTime() - startTime;
      addResponseTimes([...responseTimes, responseTime]);
      const queryType: string = selectedQuery;
      addQueryTypes([...queryTypes, queryType])
      setResponse(JSON.stringify(res[0], null, 2));

      if (res[1] === false) {
        setCacheMiss(cacheMiss + 1);
        
      } else if (res[1] === true) {
        setCacheHit(cacheHit + 1);
      }
    })
      .catch((err) => {
        console.log("Error in fetch: ", err)
        addErrorAlerts((prev) => [...prev, 1])
      })

  //     const fetchOptions = {
  //       method: 'POST',
  //       headers: {
  //         'Content-Type': 'application/json',
  //       },
  //       body: JSON.stringify({ query: query }),
  //     };

  // fetch('/graphql', fetchOptions)
  //   .then(res => res.json())
  //   .then(res => {
  //     const responseTime: number = (new Date()).getTime() - startTime;
  //     addResponseTimes([...responseTimes, responseTime]);
  //     setResponse(JSON.stringify(res, null, 2));
  //   })
  //   .catch((err) => {
  //     console.log("Error in fetch: ", err);
  //     addErrorAlerts((prev) => [...prev, 1]);
  //   })
  }

  function resetGraph() {
    console.log('resetting the graph');
    addResponseTimes([]);
    clearLokiCache();
    fetch('/clearCache')
    .then((res) => console.log('Cleared Server Cache!'));
  }


  return (
    <div spellCheck='false' className="demoLeft"> 
      <DemoControls selectedQuery={selectedQuery} setQueryChoice={setQueryChoice} submitQuery={submitQueryServer} />
      <Button onClick={resetGraph}>Reset Graph</Button>
>>>>>>> 8779f3ff
      <QueryEditor selectedQuery={selectedQuery} setQuery={setQuery} />
      <h3 style={{paddingBottom: '1rem'}}>See your query results: </h3>
      <div style={{width: '85%', border: 'none', marginTop: '-1.5em', overflow: 'hidden', borderRadius: '5px'}}>
        <div id="responseContainer" >
          <TextField
          multiline={true}
          fullWidth={true}
          sx={{border: '1px solid white', borderStyle: 'inset'}}
          inputProps={{style: {fontSize: '0.9rem', width: "100%", backgroundColor: '#474f57', padding: '10px', color: 'white', fontFamily: 'Monaco'}}}
          rows="50"
          value={response}
          >
          </TextField>
        </div>
      </div>
      <div  style={{border: '3px solid white', marginTop: '1em',  borderRadius: '15px'}}>
        <HitMiss cacheHit={cacheHit} cacheMiss={cacheMiss} />

      </div>
    </div>
  )
}

interface DemoControls {
  selectedQuery: string,
  setQueryChoice: Dispatch<SetStateAction<string>>;
  submitQuery: () => void;
}


const DemoControls = ({selectedQuery, setQueryChoice, submitQuery}: DemoControls) => {


  return (
    <div className="dropDownContainer" >
      <h3>Select a query to test: </h3>
         <Box sx={{display: 'flex', flexDirection:'column', alignItems: 'center'}}>
          <QuerySelect setQueryChoice={setQueryChoice} selectedQuery={selectedQuery}/>     
         </Box>
         {/* SUBMIT QUERY BUTTON */}
         <Button endIcon={<ForwardRoundedIcon />} sx={{ marginBottom: '12px', border: 'none', maxHeight: 35, minWidth: 100 , maxWidth: 160 }} onClick={() => submitQuery()} size='medium' color='secondary' variant='contained'>Query</Button>
    </div>
  )
}


const CacheControls = ({ setDepth, setCost }: CacheControlProps) => {

  const clearClientCache = () => {
    return clearLokiCache();
  }

  return (
    <div className="cacheControlContainer">
      <Stack direction="row" alignItems="center" justifyContent="center" spacing={2}>
        <Button sx={{ border: 1, textAlign: 'center', minHeight: '40px', maxHeight:"40px", fontSize: '.85rem' }} onClick={clearClientCache} color="secondary" variant='contained'>Clear Client Cache</Button>
      </Stack>
      <Stack direction="row" alignItems="center" justifyContent="space-around" spacing={1}>
      {/* <Limit setDepth={setDepth} setCost={setCost}/> */}
       {/* <StyledDiv>{'Max Depth: 10'}</StyledDiv>
       <StyledDiv>{'Max Cost: 50'}</StyledDiv> */}
      </Stack>
    </div>
  )
}

const CacheControlsServer = ({ setDepth, setCost }: CacheControlProps) => {

  const clearServerCache = () => {
    fetch('/clearCache')
      .then((res) => console.log('Cleared Server Cache!'))
  }

  return (
    <div className="cacheControlContainer">
      <Stack direction="row" alignItems="center" justifyContent="center" spacing={2}>
<<<<<<< HEAD
        <Button sx={{textAlign: 'center', minHeight: '40px', maxHeight:"40px", fontSize: '.85rem' }} onClick={clearClientCache} color="secondary" variant='contained'>Clear Client Cache</Button>
        <Button sx={{textAlign: 'center', minHeight: '40px', maxHeight:"40px", fontSize: '.85rem'}} onClick={clearServerCache} color="secondary" variant='contained'>Clear Server Cache</Button>
=======
        <Button sx={{ border: 1, textAlign: 'center', minHeight: '40px', maxHeight:"40px", fontSize: '.85rem'}} onClick={clearServerCache} color="secondary" variant='contained'>Clear Server Cache</Button>
>>>>>>> 8779f3ff
      </Stack>
      <Stack direction="row" alignItems="center" justifyContent="space-around" spacing={1}>
      <Limit setDepth={setDepth} setCost={setCost}/>
       {/* <StyledDiv>{'Max Depth: 10'}</StyledDiv>
       <StyledDiv>{'Max Cost: 50'}</StyledDiv> */}
      </Stack>
    </div>
  )
}






//Query Dropdown Menu 
function QuerySelect({setQueryChoice, selectedQuery} : BasicSelectProps) {

  const handleChange = (event: SelectChangeEvent) => {
    //this state is controlled by the demoControls aka the parent component
    setQueryChoice(event.target.value as string);
  };

  return (
    <Box sx={{ minWidth: 250, marginLeft: 2 }}>
      <FormControl fullWidth>
        <InputLabel id="demo-simple-select-label">Query</InputLabel>
        <Select
          labelId="demo-simple-select-label"
          id="demo-simple-select"
          value={selectedQuery}
          defaultValue={selectedQuery}
          label="Query"
          onChange={handleChange}
        >
          <MenuItem value={'2depth'}>2-Depth</MenuItem>
          <MenuItem value={'3depth'}>3-Depth Country and Cities</MenuItem>
          <MenuItem value={'costly'}>Costly</MenuItem>
          <MenuItem value={'nested'}>Nested</MenuItem>
          <MenuItem value={'fragment'}>Fragment</MenuItem>
          <MenuItem value={'mutation'}>Mutation</MenuItem>
        </Select>
      </FormControl>
    </Box>
  );
}


const StyledDiv = styled('div')(({ theme }) => ({
  ...theme.typography.button,
  backgroundColor: theme.palette.background.paper,
  padding: theme.spacing(0.55, 1.75),
  border: '1px solid black',
  borderRadius: '5px',
  fontSmooth: 'always',
  cursor: 'pointer',
  boxShadow: '0px 3px 1px -2px rgb(0 0 0 / 20%), 0px 2px 2px 0px rgb(0 0 0 / 14%), 0px 1px 5px 0px rgb(0 0 0 / 12%)'
}));

function Limit({ setDepth, setCost }: CacheControlProps) {
  return(
    <div>
      <StyledDiv>
        <form>
          <label>Max Depth:</label>
          {/* each input will have onChange event handler that invokes function to update state */}
          <input type="number" placeholder="10" onChange = {(e) => {setDepth(e.target.value)}}/>
        </form>
      </StyledDiv>
      <StyledDiv>
        <form>
          <label>Max Cost:</label>
          <input type="number" placeholder="50" onChange = {(e) => {setCost(e.target.value)}}/>
        </form>
      </StyledDiv>
    </div>
  )
}

interface BasicSelectProps {
  setQueryChoice: Dispatch<SetStateAction<string>>;
  selectedQuery: string;
}


interface QueryDemoProps {
  responseTimes: number[];
  addResponseTimes: React.Dispatch<React.SetStateAction<any[]>>;
  addErrorAlerts: React.Dispatch<React.SetStateAction<number[]>>;
  setQueryChoice: Dispatch<SetStateAction<string>>;
  selectedQuery: string;
  query: string;
  setQuery: React.Dispatch<React.SetStateAction<string>>;
  queryTypes: string[];
  addQueryTypes: React.Dispatch<React.SetStateAction<any[]>>;
  maxDepth: string;
  maxCost: string;
}

interface CacheControlProps {
  setDepth: (val: string) => void;
  setCost: (val: string) => void;
}


 



export default Demo;<|MERGE_RESOLUTION|>--- conflicted
+++ resolved
@@ -169,10 +169,7 @@
   return (
     <div spellCheck='false' className="demoLeft"> 
       <DemoControls selectedQuery={selectedQuery} setQueryChoice={setQueryChoice} submitQuery={submitQuery} />
-<<<<<<< HEAD
-      <Button className='resetGraphBtn' onClick={resetGraph} sx={{textAlign: 'center', minHeight: '40px', maxHeight:"40px", fontSize: '.85rem' }} size='medium' color='secondary' variant='contained'>Reset Graph</Button>
-=======
-      <Button onClick={resetGraph}>Reset Graph</Button>
+      <Button onClick={resetGraph} sx={{textAlign: 'center', minHeight: '40px', maxHeight:"40px", fontSize: '.85rem' }} size='medium' color='secondary' variant='contained'>Reset Graph</Button>
       <QueryEditor selectedQuery={selectedQuery} setQuery={setQuery} />
       <h3>See your query results: </h3>
       <div style={{width: '85%', border: '3px solid white',  overflow: 'hidden', borderRadius: '15px'}}> 
@@ -263,7 +260,6 @@
     <div spellCheck='false' className="demoLeft"> 
       <DemoControls selectedQuery={selectedQuery} setQueryChoice={setQueryChoice} submitQuery={submitQueryServer} />
       <Button onClick={resetGraph}>Reset Graph</Button>
->>>>>>> 8779f3ff
       <QueryEditor selectedQuery={selectedQuery} setQuery={setQuery} />
       <h3 style={{paddingBottom: '1rem'}}>See your query results: </h3>
       <div style={{width: '85%', border: 'none', marginTop: '-1.5em', overflow: 'hidden', borderRadius: '5px'}}>
@@ -340,12 +336,7 @@
   return (
     <div className="cacheControlContainer">
       <Stack direction="row" alignItems="center" justifyContent="center" spacing={2}>
-<<<<<<< HEAD
-        <Button sx={{textAlign: 'center', minHeight: '40px', maxHeight:"40px", fontSize: '.85rem' }} onClick={clearClientCache} color="secondary" variant='contained'>Clear Client Cache</Button>
-        <Button sx={{textAlign: 'center', minHeight: '40px', maxHeight:"40px", fontSize: '.85rem'}} onClick={clearServerCache} color="secondary" variant='contained'>Clear Server Cache</Button>
-=======
         <Button sx={{ border: 1, textAlign: 'center', minHeight: '40px', maxHeight:"40px", fontSize: '.85rem'}} onClick={clearServerCache} color="secondary" variant='contained'>Clear Server Cache</Button>
->>>>>>> 8779f3ff
       </Stack>
       <Stack direction="row" alignItems="center" justifyContent="space-around" spacing={1}>
       <Limit setDepth={setDepth} setCost={setCost}/>
